using Statistics
using Oceananigans.BuoyancyModels: g_Earth

using Oceananigans.Models.HydrostaticFreeSurfaceModels:
    ImplicitFreeSurface,
    FreeSurface,
<<<<<<< HEAD
    implicit_free_surface_step!,
    implicit_free_surface_linear_operation!
=======
    FreeSurfaceDisplacementField,
    compute_volume_scaled_divergence!,
    add_previous_free_surface_contribution,
    compute_vertically_integrated_volume_flux!
>>>>>>> 39ee5468

function run_implicit_free_surface_solver_tests(arch, grid)

    Δt = 900
    Nx = grid.Nx
    Ny = grid.Ny

<<<<<<< HEAD
    # Create a model
    model = HydrostaticFreeSurfaceModel(architecture = arch,
                                        grid = grid,
                                        momentum_advection = nothing,
                                        free_surface=ImplicitFreeSurface())
=======
    free_surface = ImplicitFreeSurface(gravitational_acceleration=g_Earth)

    # Create fields with default bounded and zeroflux boundaries.
    velocities = VelocityFields(arch, grid)
    η = FreeSurfaceDisplacementField(velocities, arch, grid)

    # Initialize the solver
    free_surface = FreeSurface(free_surface, velocities, arch, grid)
>>>>>>> 39ee5468

    # Create a divergent velocity
    u, v, w = model.velocities
    imid = Int(floor(grid.Nx / 2)) + 1
    jmid = Int(floor(grid.Ny / 2)) + 1
    CUDA.@allowscalar u.data[imid, jmid, 1] = 1

<<<<<<< HEAD
    implicit_free_surface_step!(model.free_surface, Event(device(arch)), model, Δt, 1.5)

    # Extract right hand side "truth"
    right_hand_side = model.free_surface.implicit_step_right_hand_side

    # Compute left hand side "solution"
    g = g_Earth
    η = model.free_surface.η
    ∫ᶻ_Axᶠᶜᶜ = model.free_surface.vertically_integrated_lateral_face_areas.xᶠᶜᶜ
    ∫ᶻ_Ayᶜᶠᶜ = model.free_surface.vertically_integrated_lateral_face_areas.yᶜᶠᶜ

    left_hand_side = Field(Center, Center, Center, arch, grid)
    implicit_free_surface_linear_operation!(left_hand_side, η, ∫ᶻ_Axᶠᶜᶜ, ∫ᶻ_Ayᶜᶠᶜ, g, Δt)

    # Compare
    extrema_tolerance = 1e-11
    std_tolerance = 1e-13

    CUDA.@allowscalar begin
        @test abs(minimum(left_hand_side[1:Nx, 1:Ny, 1] .- right_hand_side[1:Nx, 1:Ny, 1])) < extrema_tolerance
        @test abs(maximum(left_hand_side[1:Nx, 1:Ny, 1] .- right_hand_side[1:Nx, 1:Ny, 1])) < extrema_tolerance
        @test std(left_hand_side[1:Nx, 1:Ny, 1] .- right_hand_side[1:Nx, 1:Ny, 1]) < std_tolerance
    end

    return nothing
=======
    fill_halo_regions!(u, arch)
    fill_halo_regions!(v, arch)
    fill_halo_regions!(w, arch)

    # Create a fake model
    model = (architecture=arch,grid=grid,free_surface=free_surface, Δt=Δt, velocities=velocities)

    ## We need vertically integrated U,V
    event = compute_vertically_integrated_volume_flux!(free_surface, model)
    wait(device(model.architecture), event)
    u = free_surface.barotropic_volume_flux.u
    v = free_surface.barotropic_volume_flux.v
    fill_halo_regions!(u, arch)
    fill_halo_regions!(v, arch)

    ### We don't need the halo below, its just here for some debugging
    Ax = free_surface.vertically_integrated_lateral_face_areas.Ax
    Ay = free_surface.vertically_integrated_lateral_face_areas.Ay
    fill_halo_regions!(Ax, arch)
    fill_halo_regions!(Ay, arch)

    # Calculate the vertically ingrated divergence term
    event = compute_volume_scaled_divergence!(free_surface, model)
    wait(device(model.architecture), event)

    # Scale and add in η term
    RHS = free_surface.implicit_step_solver.solver.settings.RHS
    parent(RHS) ./= free_surface.gravitational_acceleration * Δt
    event = add_previous_free_surface_contribution(free_surface, model, Δt )
    wait(device(model.architecture), event)
    fill_halo_regions!(RHS, arch)

    x = free_surface.implicit_step_solver.solver.settings.x
    parent(x) .= parent(η)
    fill_halo_regions!(x, arch)

    solve_poisson_equation!(free_surface.implicit_step_solver.solver, RHS, x; Δt=Δt, g=free_surface.gravitational_acceleration)

    ## exit()
    fill_halo_regions!(x, arch)
    parent(free_surface.η) .= parent(x)

    # Amatrix_function!(result, x, arch, grid, bcs; args...)
    result = free_surface.implicit_step_solver.solver.settings.A(x;Δt=Δt,g=free_surface.gravitational_acceleration)

    CUDA.@allowscalar begin
        @test abs(minimum(result[1:Nx, 1:Ny, 1] .- RHS[1:Nx, 1:Ny, 1])) < 1e-11
        @test abs(maximum(result[1:Nx, 1:Ny, 1] .- RHS[1:Nx, 1:Ny, 1])) < 1e-11
        @test std(result[1:Nx, 1:Ny, 1] .- RHS[1:Nx, 1:Ny, 1]) < 1e-13
    end

    return CUDA.@allowscalar result[1:Nx, 1:Ny, 1] ≈ RHS[1:Nx, 1:Ny, 1]
>>>>>>> 39ee5468
end


@testset "Implicit free surface solver tests" begin
    for arch in archs

        rectilinear_grid = RegularRectilinearGrid(size = (128, 1, 1),
                                                  x = (0, 1000kilometers), y = (0, 1), z = (-400, 0),
                                                  topology = (Bounded, Periodic, Bounded))

        lat_lon_grid = RegularLatitudeLongitudeGrid(size = (90, 90, 1),
                                                    longitude = (-30, 30),
                                                    latitude = (15, 75),
                                                    z = (-4000, 0))

        for grid in (rectilinear_grid, lat_lon_grid)
            @info "Testing implicit free surface solver [$(typeof(arch)), $(typeof(grid).name.wrapper)]..."
            run_implicit_free_surface_solver_tests(arch, grid)
        end
    end
end<|MERGE_RESOLUTION|>--- conflicted
+++ resolved
@@ -4,15 +4,8 @@
 using Oceananigans.Models.HydrostaticFreeSurfaceModels:
     ImplicitFreeSurface,
     FreeSurface,
-<<<<<<< HEAD
     implicit_free_surface_step!,
     implicit_free_surface_linear_operation!
-=======
-    FreeSurfaceDisplacementField,
-    compute_volume_scaled_divergence!,
-    add_previous_free_surface_contribution,
-    compute_vertically_integrated_volume_flux!
->>>>>>> 39ee5468
 
 function run_implicit_free_surface_solver_tests(arch, grid)
 
@@ -20,30 +13,18 @@
     Nx = grid.Nx
     Ny = grid.Ny
 
-<<<<<<< HEAD
     # Create a model
     model = HydrostaticFreeSurfaceModel(architecture = arch,
                                         grid = grid,
                                         momentum_advection = nothing,
                                         free_surface=ImplicitFreeSurface())
-=======
-    free_surface = ImplicitFreeSurface(gravitational_acceleration=g_Earth)
-
-    # Create fields with default bounded and zeroflux boundaries.
-    velocities = VelocityFields(arch, grid)
-    η = FreeSurfaceDisplacementField(velocities, arch, grid)
-
-    # Initialize the solver
-    free_surface = FreeSurface(free_surface, velocities, arch, grid)
->>>>>>> 39ee5468
-
+    
     # Create a divergent velocity
     u, v, w = model.velocities
     imid = Int(floor(grid.Nx / 2)) + 1
     jmid = Int(floor(grid.Ny / 2)) + 1
     CUDA.@allowscalar u.data[imid, jmid, 1] = 1
 
-<<<<<<< HEAD
     implicit_free_surface_step!(model.free_surface, Event(device(arch)), model, Δt, 1.5)
 
     # Extract right hand side "truth"
@@ -69,62 +50,7 @@
     end
 
     return nothing
-=======
-    fill_halo_regions!(u, arch)
-    fill_halo_regions!(v, arch)
-    fill_halo_regions!(w, arch)
-
-    # Create a fake model
-    model = (architecture=arch,grid=grid,free_surface=free_surface, Δt=Δt, velocities=velocities)
-
-    ## We need vertically integrated U,V
-    event = compute_vertically_integrated_volume_flux!(free_surface, model)
-    wait(device(model.architecture), event)
-    u = free_surface.barotropic_volume_flux.u
-    v = free_surface.barotropic_volume_flux.v
-    fill_halo_regions!(u, arch)
-    fill_halo_regions!(v, arch)
-
-    ### We don't need the halo below, its just here for some debugging
-    Ax = free_surface.vertically_integrated_lateral_face_areas.Ax
-    Ay = free_surface.vertically_integrated_lateral_face_areas.Ay
-    fill_halo_regions!(Ax, arch)
-    fill_halo_regions!(Ay, arch)
-
-    # Calculate the vertically ingrated divergence term
-    event = compute_volume_scaled_divergence!(free_surface, model)
-    wait(device(model.architecture), event)
-
-    # Scale and add in η term
-    RHS = free_surface.implicit_step_solver.solver.settings.RHS
-    parent(RHS) ./= free_surface.gravitational_acceleration * Δt
-    event = add_previous_free_surface_contribution(free_surface, model, Δt )
-    wait(device(model.architecture), event)
-    fill_halo_regions!(RHS, arch)
-
-    x = free_surface.implicit_step_solver.solver.settings.x
-    parent(x) .= parent(η)
-    fill_halo_regions!(x, arch)
-
-    solve_poisson_equation!(free_surface.implicit_step_solver.solver, RHS, x; Δt=Δt, g=free_surface.gravitational_acceleration)
-
-    ## exit()
-    fill_halo_regions!(x, arch)
-    parent(free_surface.η) .= parent(x)
-
-    # Amatrix_function!(result, x, arch, grid, bcs; args...)
-    result = free_surface.implicit_step_solver.solver.settings.A(x;Δt=Δt,g=free_surface.gravitational_acceleration)
-
-    CUDA.@allowscalar begin
-        @test abs(minimum(result[1:Nx, 1:Ny, 1] .- RHS[1:Nx, 1:Ny, 1])) < 1e-11
-        @test abs(maximum(result[1:Nx, 1:Ny, 1] .- RHS[1:Nx, 1:Ny, 1])) < 1e-11
-        @test std(result[1:Nx, 1:Ny, 1] .- RHS[1:Nx, 1:Ny, 1]) < 1e-13
-    end
-
-    return CUDA.@allowscalar result[1:Nx, 1:Ny, 1] ≈ RHS[1:Nx, 1:Ny, 1]
->>>>>>> 39ee5468
 end
-
 
 @testset "Implicit free surface solver tests" begin
     for arch in archs
