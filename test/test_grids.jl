--- conflicted
+++ resolved
@@ -96,12 +96,11 @@
 @testset "Grids" begin
     @info "Testing grids..."
 
-<<<<<<< HEAD
     @testset "Regular Cartesian grid" begin
-        println("  Testing regular Cartesian grid...")
+        @info "  Testing regular Cartesian grid..."
 
         @testset "Grid initialization" begin
-            println("    Testing grid initialization...")
+            @info "    Testing grid initialization..."
 
             for FT in float_types
                 @test correct_grid_size_regular(FT)
@@ -115,7 +114,7 @@
         end
 
         @testset "Grid dimensions" begin
-            println("    Testing grid constructor errors...")
+            @info "    Testing grid constructor errors..."
 
             for FT in float_types
                 @test isbitstype(typeof(RegularCartesianGrid(FT; size=(16, 16, 16), length=(1, 1, 1))))
@@ -151,10 +150,10 @@
     end
 
     @testset "Vertically stretched Cartesian grid" begin
-        println("  Testing vertically stretched Cartesian grid...")
+        @info "  Testing vertically stretched Cartesian grid..."
 
         @testset "Grid initialization" begin
-            println("    Testing grid initialization...")
+            @info "    Testing grid initialization..."
 
             for FT in float_types
                 @test correct_constant_grid_spacings(FT)
@@ -162,52 +161,6 @@
                 @test correct_tanh_grid_spacings(FT)
                 @test grid_properties_are_same_type_stretched(FT)
             end
-=======
-    @testset "Grid initialization" begin
-        @info "  Testing grid initialization..."
-        for FT in float_types
-            @test correct_grid_size(FT)
-            @test correct_halo_size(FT)
-            @test faces_start_at_zero(FT)
-            @test end_faces_match_grid_length(FT)
-            @test ranges_have_correct_length(FT)
-            @test no_roundoff_error_in_ranges(FT)
-        end
-    end
-
-    @testset "Grid dimensions" begin
-        @info "  Testing grid constructor errors..."
-        L = (100, 100, 100)
-        for FT in float_types
-            @test isbitstype(typeof(RegularCartesianGrid(FT; size=(16, 16, 16), length=(1, 1, 1))))
-
-            @test_throws ArgumentError RegularCartesianGrid(FT; size=(32,), length=L)
-            @test_throws ArgumentError RegularCartesianGrid(FT; size=(32, 64), length=L)
-            @test_throws ArgumentError RegularCartesianGrid(FT; size=(32, 32, 32, 16), length=L)
-
-            @test_throws ArgumentError RegularCartesianGrid(FT; size=(32, 32, 32.0), length=(1, 1, 1))
-            @test_throws ArgumentError RegularCartesianGrid(FT; size=(20.1, 32, 32), length=(1, 1, 1))
-            @test_throws ArgumentError RegularCartesianGrid(FT; size=(32, nothing, 32), length=(1, 1, 1))
-            @test_throws ArgumentError RegularCartesianGrid(FT; size=(32, "32", 32), length=(1, 1, 1))
-            @test_throws ArgumentError RegularCartesianGrid(FT; size=(32, 32, 32), length=(1, nothing, 1))
-            @test_throws ArgumentError RegularCartesianGrid(FT; size=(32, 32, 32), length=(1, "1", 1))
-            @test_throws ArgumentError RegularCartesianGrid(FT; size=(32, 32, 32), length=(1, 1, 1), halo=(1, 1))
-            @test_throws ArgumentError RegularCartesianGrid(FT; size=(32, 32, 32), length=(1, 1, 1), halo=(1.0, 1, 1))
-
-            @test_throws ArgumentError RegularCartesianGrid(FT; size=(16, 16, 16))
-            @test_throws ArgumentError RegularCartesianGrid(FT; size=(16, 16, 16), x=2)
-            @test_throws ArgumentError RegularCartesianGrid(FT; size=(16, 16, 16), y=[1, 2])
-            @test_throws ArgumentError RegularCartesianGrid(FT; size=(16, 16, 16), z=(-π, π))
-            @test_throws ArgumentError RegularCartesianGrid(FT; size=(16, 16, 16), x=1, y=2, z=3)
-            @test_throws ArgumentError RegularCartesianGrid(FT; size=(16, 16, 16), x=(0, 1), y=(0, 2), z=4)
-            @test_throws ArgumentError RegularCartesianGrid(FT; size=(16, 16, 16), x=(-1//2, 1), y=(1//7, 5//7), z=("0", "1"))
-            @test_throws ArgumentError RegularCartesianGrid(FT; size=(16, 16, 16), x=(-1//2, 1), y=(1//7, 5//7), z=(1, 2, 3))
-            @test_throws ArgumentError RegularCartesianGrid(FT; size=(16, 16, 16), x=(1, 0), y=(1//7, 5//7), z=(1, 2))
-            @test_throws ArgumentError RegularCartesianGrid(FT; size=(16, 16, 16), x=(0, 1), y=(1, 5), z=(π, -π))
-            @test_throws ArgumentError RegularCartesianGrid(FT; size=(16, 16, 16), x=(0, 1), y=(1, 5), z=(π, -π))
-            @test_throws ArgumentError RegularCartesianGrid(FT; size=(16, 16, 16), length=(1, 2, 3), x=(0, 1))
-            @test_throws ArgumentError RegularCartesianGrid(FT; size=(16, 16, 16), length=(1, 2, 3), x=(0, 1), y=(1, 5), z=(-π, π))
->>>>>>> 2d8eaa5b
         end
     end
 end