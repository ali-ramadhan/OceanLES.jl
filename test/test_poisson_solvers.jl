--- conflicted
+++ resolved
@@ -146,13 +146,6 @@
     ∇²ϕ = CenterField(FT, arch, vs_grid, p_bcs)
 
     R = random_divergence_free_source_term(FT, arch, vs_grid)
-<<<<<<< HEAD
-
-    # set_right_hand_side!(solver, R)
-    F = CUDA.@allowscalar reshape(vs_grid.Δzᵃᵃᶠ[1:Nz], 1, 1, Nz) .* R  # RHS needs to be multiplied by ΔzC
-    solver.batched_tridiagonal_solver.f .= F
-=======
->>>>>>> 64406e39
 
     set_source_term!(solver, R)
     solve_poisson_equation!(solver)
