using Test

import FFTW

using Oceananigans
using Oceananigans.Operators

archs = [CPU()]
@hascuda archs = [CPU(), GPU()]

float_types = [Float32, Float64]

@testset "Oceananigans" begin
    println("Testing Oceananigans...")

    @testset "Grid" begin
        println("  Testing grids...")
        include("test_grids.jl")

        @testset "Grid initialization" begin
            println("    Testing grid initialization...")
            for ft in float_types
                @test correct_grid_size(ft)
                @test correct_cell_volume(ft)
                @test faces_start_at_zero(ft)
                @test end_faces_match_grid_length(ft)
            end
        end

        @testset "Grid dimensions" begin
            println("    Testing grid dimensions...")
            L = (100, 100, 100)
            for ft in float_types
                @test isbitstype(typeof(RegularCartesianGrid(ft, (16, 16, 16), (1, 1, 1))))

                @test RegularCartesianGrid(ft, (25, 25, 25), L).dim == 3
                @test RegularCartesianGrid(ft, (5, 25, 125), L).dim == 3
                @test RegularCartesianGrid(ft, (64, 64, 64), L).dim == 3
                @test RegularCartesianGrid(ft, (32, 32,  1), L).dim == 2
                @test RegularCartesianGrid(ft, (32,  1, 32), L).dim == 2
                @test RegularCartesianGrid(ft, (1,  32, 32), L).dim == 2
                @test RegularCartesianGrid(ft, (1,  1,  64), L).dim == 1

                @test_throws ArgumentError RegularCartesianGrid(ft, (32,), L)
                @test_throws ArgumentError RegularCartesianGrid(ft, (32, 64), L)
                @test_throws ArgumentError RegularCartesianGrid(ft, (1, 1, 1), L)
                @test_throws ArgumentError RegularCartesianGrid(ft, (32, 32, 32, 16), L)
                @test_throws ArgumentError RegularCartesianGrid(ft, (32, 32, 32), (100,))
                @test_throws ArgumentError RegularCartesianGrid(ft, (32, 32, 32), (100, 100))
                @test_throws ArgumentError RegularCartesianGrid(ft, (32, 32, 32), (100, 100, 1, 1))
                @test_throws ArgumentError RegularCartesianGrid(ft, (32, 32, 32), (100, 100, -100))

                @test_throws ArgumentError RegularCartesianGrid(ft, (32, 32, 32.0), (1, 1, 1))
                @test_throws ArgumentError RegularCartesianGrid(ft, (20.1, 32, 32), (1, 1, 1))
                @test_throws ArgumentError RegularCartesianGrid(ft, (32, nothing, 32), (1, 1, 1))
                @test_throws ArgumentError RegularCartesianGrid(ft, (32, "32", 32), (1, 1, 1))
                @test_throws ArgumentError RegularCartesianGrid(ft, (32, 32, 32), (1, nothing, 1))
                @test_throws ArgumentError RegularCartesianGrid(ft, (32, 32, 32), (1, "1", 1))
            end
        end
    end

    @testset "Fields" begin
        println("  Testing fields...")
        include("test_fields.jl")

        N = (4, 6, 8)
        L = (2π, 3π, 5π)

        field_types = [CellField, FaceFieldX, FaceFieldY, FaceFieldZ, EdgeField]

        @testset "Field initialization" begin
            println("    Testing field initialization...")
            for arch in archs, ft in float_types
                grid = RegularCartesianGrid(ft, N, L)

                for field_type in field_types
                    @test correct_field_size(arch, grid, field_type)
                end
            end
        end

        int_vals = Any[0, Int8(-1), Int16(2), Int32(-3), Int64(4), Int128(-5)]
        uint_vals = Any[6, UInt8(7), UInt16(8), UInt32(9), UInt64(10), UInt128(11)]
        float_vals = Any[0.0, -0.0, 6e-34, 1.0f10]
        rational_vals = Any[1//11, -23//7]
        other_vals = Any[π]
        vals = vcat(int_vals, uint_vals, float_vals, rational_vals, other_vals)

        @testset "Setting fields" begin
            println("    Testing field setting...")

            for arch in archs, ft in float_types
                grid = RegularCartesianGrid(ft, N, L)

                for field_type in field_types, val in vals
                    @test correct_field_value_was_set(arch, grid, field_type, val)
                end
            end
        end

        # @testset "Field operations" begin
        #     for arch in archs, ft in float_types
        #         grid = RegularCartesianGrid(ft, N, L)
        #
        #         for field_type in field_types, val1 in vals, val2 in vals
        #             @test correct_field_addition(arch, grid, field_type, val1, val2)
        #         end
        #     end
        # end
    end

    @testset "Operators" begin
        println("  Testing operators...")

        @testset "2D operators" begin
            println("    Testing 2D operators...")
            Nx, Ny, Nz = 32, 16, 8
            Lx, Ly, Lz = 100, 100, 100

            grid = RegularCartesianGrid((Nx, Ny, Nz), (Lx, Ly, Lz))
            A3 = rand(Nx, Ny, Nz)

            A2yz = A3[1:1, :, :]  # A yz-slice with Nx==1.
            grid_yz = RegularCartesianGrid((1, Ny, Nz), (Lx, Ly, Lz))

            A2xz = A3[:, 1:1, :]  # An xz-slice with Ny==1.
            grid_xz = RegularCartesianGrid((Nx, 1, Nz), (Lx, Ly, Lz))

            test_indices_3d = [(4, 5, 5), (21, 11, 4), (16, 8, 4),  (30, 12, 3), (11, 3, 6), # Interior
                               (2, 10, 4), (31, 5, 6), (10, 2, 4), (17, 15, 5), (17, 10, 2), (23, 5, 7),  # Borderlands
                               (1, 5, 5), (32, 10, 3), (16, 1, 4), (16, 16, 4), (16, 8, 1), (16, 8, 8),  # Edges
                               (1, 1, 1), (32, 16, 8)] # Corners

            test_indices_2d_yz = [(1, 1, 1), (1, 1, 2), (1, 2, 1), (1, 2, 2),
                                  (1, 1, 5), (1, 5, 1), (1, 5, 5), (1, 11, 4),
                                  (1, 15, 7), (1, 15, 8), (1, 16, 7), (1, 16, 8)]

            test_indices_2d_xz = [(1, 1, 1), (1, 1, 2), (2, 1, 1), (2, 1, 2),
                                  (1, 1, 5), (5, 1, 1), (5, 1, 5), (17, 1, 4),
                                  (31, 1, 7), (31, 1, 8), (32, 1, 7), (32, 1, 8)]

            for idx in test_indices_2d_yz
                @test δx_f2c(grid_yz, A2yz, idx...) ≈ 0
                @test δx_c2f(grid_yz, A2yz, idx...) ≈ 0
                @test δy_f2c(grid_yz, A2yz, idx...) ≈ δy_f2c(grid_yz, A3, idx...)
                @test δy_c2f(grid_yz, A2yz, idx...) ≈ δy_c2f(grid_yz, A3, idx...)
                @test δz_f2c(grid_yz, A2yz, idx...) ≈ δz_f2c(grid_yz, A3, idx...)
                @test δz_c2f(grid_yz, A2yz, idx...) ≈ δz_c2f(grid_yz, A3, idx...)
            end

            for idx in test_indices_2d_xz
                @test δx_f2c(grid_xz, A2xz, idx...) ≈ δx_f2c(grid_xz, A3, idx...)
                @test δx_c2f(grid_xz, A2xz, idx...) ≈ δx_c2f(grid_xz, A3, idx...)
                @test δy_f2c(grid_xz, A2xz, idx...) ≈ 0
                @test δy_c2f(grid_xz, A2xz, idx...) ≈ 0
                @test δz_f2c(grid_xz, A2xz, idx...) ≈ δz_f2c(grid_xz, A3, idx...)
                @test δz_c2f(grid_xz, A2xz, idx...) ≈ δz_c2f(grid_xz, A3, idx...)
            end
        end
    end

    @testset "Poisson solvers" begin
        println("  Testing Poisson solvers...")
        include("test_poisson_solvers.jl")

        @testset "FFTW commutativity" begin
            println("    Testing FFTW commutativity...")

            # Testing for nice powers of two and not-so-nice prime numbers.
            for N in [4, 7, 8, 10, 48, 64, 79, 128]
                @test mixed_fft_commutes(N)
                @test mixed_ifft_commutes(N)
            end
        end

        @testset "FFTW plans" begin
            println("    Testing FFTW planning...")

            for ft in float_types
                @test fftw_planner_works(ft, 32, 32, 32, FFTW.ESTIMATE)
                @test fftw_planner_works(ft, 1,  32, 32, FFTW.ESTIMATE)
                @test fftw_planner_works(ft, 32,  1, 32, FFTW.ESTIMATE)
                @test fftw_planner_works(ft,  1,  1, 32, FFTW.ESTIMATE)
            end
        end

        @testset "Divergence-free solution [CPU]" begin
            println("    Testing divergence-free solution [CPU]...")

            for N in [5, 7, 10, 15, 20, 29, 32]
                for ft in float_types
                    @test poisson_ppn_planned_div_free_cpu(ft, N, N, N, FFTW.ESTIMATE)
                    @test poisson_ppn_planned_div_free_cpu(ft, 1, N, N, FFTW.ESTIMATE)
                    @test poisson_ppn_planned_div_free_cpu(ft, N, 1, N, FFTW.ESTIMATE)
                    @test poisson_ppn_planned_div_free_cpu(ft, 1, 1, N, FFTW.ESTIMATE)

                    # Commented because https://github.com/climate-machine/Oceananigans.jl/issues/99
                    # for planner_flag in [FFTW.ESTIMATE, FFTW.MEASURE]
                    #     @test test_3d_poisson_ppn_planned!_div_free(mm, N, N, N, planner_flag)
                    #     @test test_3d_poisson_ppn_planned!_div_free(mm, 1, N, N, planner_flag)
                    #     @test test_3d_poisson_ppn_planned!_div_free(mm, N, 1, N, planner_flag)
                    # end
                end
            end

            Ns = [5, 7, 10, 15, 20, 29, 32]
            for Nx in Ns, Ny in Ns, Nz in Ns, ft in float_types
                @test poisson_ppn_planned_div_free_cpu(ft, Nx, Ny, Nz, FFTW.ESTIMATE)
            end
        end

        @testset "Analytic solution reconstruction" begin
            println("    Testing analytic solution reconstruction...")
            for N in [32, 48, 64], m in [1, 2, 3]
                @test poisson_ppn_recover_sine_cosine_solution(Float64, N, N, N, 100, 100, 100, m, m, m)
            end
        end
    end

    @testset "Model" begin
        println("  Testing model...")

        for arch in archs, ft in float_types
            model = Model(N=(4, 5, 6), L=(1, 2, 3), arch=arch, float_type=ft)

            # Just testing that a Model was constructed with no errors/crashes.
            @test true
        end
    end

    @testset "Time stepping" begin
        println("  Testing time stepping...")
        include("test_time_stepping.jl")

        for arch in archs, ft in float_types
            @test time_stepping_works(arch, ft)
        end

        @testset "Adams-Bashforth 2" begin
            for arch in archs, ft in float_types
                run_first_AB2_time_step_tests(arch, ft)
            end
        end

        @testset "Incompressibility" begin
<<<<<<< HEAD
            for ft in float_types, Nt in [1, 10, 100]
                @test incompressible_in_time(CPU(), ft, Nt)
=======
            for Nt in [1, 10, 100]
                @test incompressible_in_time(CPU(), Float64, Nt)
>>>>>>> ca03838d
            end
        end
    end

    @testset "Boundary conditions" begin
        println("  Testing boundary conditions...")
        include("test_boundary_conditions.jl")

        Nx, Ny, Nz = 3, 4, 5 # for simple test
        funbc(args...) = π

        for fld in (:u, :v, :T, :S)
            for bctype in (Gradient, Flux)
                for bc in (0.6, rand(Nx, Ny), funbc)
                    @test test_z_boundary_condition_simple(fld, bctype, bc, Nx, Ny, Nz)
                end
            end

            @test test_diffusion_simple(fld)
            @test test_diffusion_budget(fld)
            @test test_diffusion_cosine(fld)
            @test test_flux_budget(fld)
        end
    end

    @testset "Forcing" begin
        println("  Testing forcings...")
        add_one(args...) = 1.0
        function test_forcing(fld)
            kwarg = Dict(Symbol(:F, fld)=>add_one)
            forcing = Forcing(; kwarg...)
            f = getfield(forcing, fld)
            f() == 1.0
        end

        for fld in (:u, :v, :w, :T, :S)
            @test test_forcing(fld)
        end
    end

    @testset "Output writers" begin
        println("  Testing output writers...")
        include("test_output_writers.jl")

        @testset "Checkpointing" begin
            println("    Testing checkpointing...")
            run_thermal_bubble_checkpointer_tests()
        end

        @testset "NetCDF" begin
            println("    Testing NetCDF output writer...")
            run_thermal_bubble_netcdf_tests()
        end
    end

    @testset "Golden master tests" begin
        include("test_golden_master.jl")

        @testset "Thermal bubble" begin
            for arch in archs
                run_thermal_bubble_golden_master_tests(arch)
            end
        end

        @testset "Deep convection" begin
            run_deep_convection_golden_master_tests()
        end
    end
end # Oceananigans tests<|MERGE_RESOLUTION|>--- conflicted
+++ resolved
@@ -244,13 +244,8 @@
         end
 
         @testset "Incompressibility" begin
-<<<<<<< HEAD
             for ft in float_types, Nt in [1, 10, 100]
                 @test incompressible_in_time(CPU(), ft, Nt)
-=======
-            for Nt in [1, 10, 100]
-                @test incompressible_in_time(CPU(), Float64, Nt)
->>>>>>> ca03838d
             end
         end
     end
