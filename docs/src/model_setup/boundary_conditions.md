--- conflicted
+++ resolved
@@ -283,21 +283,13 @@
 
 julia> model.velocities.u
 Field located at (Face, Center, Center)
-<<<<<<< HEAD
-├── data: OffsetArrays.OffsetArray{Float64, 3, Array{Float64, 3}}, size: (18, 18, 18)
-=======
-├── data: OffsetArrays.OffsetArray{Float64,3,Array{Float64,3}}, size: (16, 16, 16)
->>>>>>> 798b1efb
+├── data: OffsetArrays.OffsetArray{Float64, 3, Array{Float64, 3}}, size: (16, 16, 16)
 ├── grid: RegularRectilinearGrid{Float64, Periodic, Periodic, Bounded}(Nx=16, Ny=16, Nz=16)
 └── boundary conditions: x=(west=Periodic, east=Periodic), y=(south=Periodic, north=Periodic), z=(bottom=Value, top=Value)
 
 julia> model.tracers.T
 Field located at (Center, Center, Center)
-<<<<<<< HEAD
-├── data: OffsetArrays.OffsetArray{Float64, 3, Array{Float64, 3}}, size: (18, 18, 18)
-=======
-├── data: OffsetArrays.OffsetArray{Float64,3,Array{Float64,3}}, size: (16, 16, 16)
->>>>>>> 798b1efb
+├── data: OffsetArrays.OffsetArray{Float64, 3, Array{Float64, 3}}, size: (16, 16, 16)
 ├── grid: RegularRectilinearGrid{Float64, Periodic, Periodic, Bounded}(Nx=16, Ny=16, Nz=16)
 └── boundary conditions: x=(west=Periodic, east=Periodic), y=(south=Periodic, north=Periodic), z=(bottom=Gradient, top=Value)
 ```
