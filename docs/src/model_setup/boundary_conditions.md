# Boundary conditions
A boundary condition is applied to each field, dimension, and endpoint. There are left and right boundary conditions
for each of the x, y, and z dimensions so each field is associated with 6 boundary conditions. Each of these boundary
conditions may be specified individually. Each boundary condition can be specified via a constant value, an array, or
a function.

The left and right boundary conditions associated with the x-dimension are called west and east, respectively. For the
y-dimension, left and right are called south and north. For the z-dimension, left and right are called bottom and top.

See [Numerical implementation of boundary conditions](@ref numerical_bcs) for more details.

## Types of boundary conditions
1. [`Periodic`](@ref Periodic)
2. [`Flux`](@ref Flux)
3. [`Value`](@ref Value)
4. [`Gradient`](@ref Gradient)
5. [`No-penetration`](@ref NoPenetration)

Notice that open boundary conditions and radiation boundary conditions can be imposed via flux or value boundary
conditions defined by a function or array. Or alternatively, through a forcing function which is more flexible.

## Default boundary conditions
<<<<<<< HEAD
By default, periodic boundary conditions are applied on all fields along horizontal dimensions.
All horizontal velocities are periodic and free slip at the boundaries.
No normal flow boundary conditions are applied at the top and bottom boundaries.
Tracer boundary conditions are no-flux at the top and bottom and periodic elsewhere.
=======
By default, periodic boundary conditions are applied on all fields along periodic dimensions. Otherwise tracers
get no-flux boundary conditions and velocities get free-slip and no-penetration boundary conditions.
>>>>>>> 2ae1cbb8

## Boundary condition structures
Oceananigans uses a hierarchical structure to expressing boundary conditions.
1. A [`BoundaryCondition`](@ref) is associated with every field, dimension, and endpoint.
2. Boundary conditions specifying the condition at the left and right endpoints are
   grouped into [`CoordinateBoundaryConditions`](@ref).
3. A set of three `CoordinateBoundaryConditions` specifying the boundary conditions along the x, y, and z dimensions
   for a single field are grouped into a [`FieldBoundaryConditions`](@ref) named tuple.
4. A set of `FieldBoundaryConditions`, one for each field, are grouped together into a named tuple and passed to the
   `Model` constructor.

Boundary conditions are defined at model construction time by passing a named tuple of `FieldBoundaryConditions`
specifying boundary conditions on every field: velocities ($u$, $v$, $w$) and all tracers.

See the sections below for more details. The examples and verification experiments also provide examples for setting up
many different kinds of boundary conditions.

## Creating individual boundary conditions
Some examples of creating individual boundary conditions:

1. A constant Value (Dirchlet) boundary condition, perhaps representing a constant temperature at some boundary.
```@example
using Oceananigans # hide
constant_T_bc = ValueBoundaryCondition(20)
```

2. A constant flux boundary condition, perhaps representing a constant wind stress at some boundary such as the ocean
   surface.
```@example
using Oceananigans # hide
ρ₀ = 1027  # Reference density [kg/m³]
τₓ = 0.08  # Wind stress [N/m²]
wind_stress_bc = FluxBoundaryCondition(τₓ/ρ₀)
```

3. A spatially varying (white noise) cooling flux to be imposed at some boundary. Note that the boundary condition
   is given by the array `Q` here. When running on the GPU, `Q` must be converted to a `CuArray`.
```@example
using Oceananigans # hide
Nx = Ny = 16  # Number of grid points.

ρ₀ = 1027  # Reference density [kg/m³]
cₚ = 4000  # Heat capacity of water at constant pressure [J/kg/K]

Q  = randn(Nx, Ny) ./ (ρ₀ * cₚ)

white_noise_T_bc = FluxBoundaryCondition(Q)
```

## Specifying boundary conditions with functions
You can also specify the boundary condition via a function. For z boundary conditions the function will be called with
the signature
```
f(i, j, grid, time, iteration, U, C, params)
```
where `i, j` is the grid index, `grid` is `model.grid`, `time` is the `model.clock.time`, `iteration` is the
`model.clock.iteration`, `U` is the named tuple `model.velocities`, `C` is the named tuple `C.tracers`, and `params` is
the user-defined `model.parameters`. The signature is similar for x and y boundary conditions expect that `i, j` is
replaced with `j, k` and `i, k` respectively.

We can add a fourth example now:
4. A spatially varying and time-dependent heating representing perhaps a localized source of heating modulated by a
   diurnal cycle.
```@example
using Oceananigans # hide
@inline Q(i, j, grid, t, I, U, C, params) = @inbounds exp(-(grid.xC[i]^2 + grid.yC[j]^2)) * sin(2π*t)
localized_heating_bc = FluxBoundaryCondition(Q)
```

!!! info "Performance of functions in boundary conditions"
    For performance reasons, you should define all functions used in boundary conditions as inline functions via the
    `@inline` macro. If any arrays are accessed within the function, disabling bounds-checking with `@inbounds` will
    also speed things up.

## Specifying boundary conditions on a field
To, for example, create a set of horizontally periodic field boundary conditions
```@example
using Oceananigans # hide
topology = (Periodic, Periodic, Bounded)
grid = RegularCartesianGrid(size=(16, 16, 16), length=(1, 1, 1), topology=topology)
T_bcs = TracerBoundaryConditions(grid,    top = ValueBoundaryCondition(20),
                                       bottom = GradientBoundaryCondition(0.01))
```
which will create a [`FieldBoundaryConditions`](@ref) object for temperature T appropriate for horizontally periodic
model configurations where the x and y boundary conditions are all periodic.

## Specifying model boundary conditions
A named tuple of [`FieldBoundaryConditions`](@ref) objects must be passed to the Model constructor specifying boundary
conditions on all fields. To, for example, impose non-default boundary conditions on the u-velocity and temperature
```@example
using Oceananigans # hide
topology = (Periodic, Periodic, Bounded)
grid = RegularCartesianGrid(size=(16, 16, 16), length=(1, 1, 1), topology=topology)

u_bcs = UVelocityBoundaryConditions(grid,   top = ValueBoundaryCondition(+0.1),
                                         bottom = ValueBoundaryCondition(-0.1))
T_bcs = TracerBoundaryConditions(grid,   top = ValueBoundaryCondition(20),
                                      bottom = GradientBoundaryCondition(0.01))

model_bcs = SolutionBoundaryConditions(u=u_bcs, T=T_bcs)

model = Model(grid=grid, boundary_conditions=model_bcs)
nothing # hide
```<|MERGE_RESOLUTION|>--- conflicted
+++ resolved
@@ -20,15 +20,8 @@
 conditions defined by a function or array. Or alternatively, through a forcing function which is more flexible.
 
 ## Default boundary conditions
-<<<<<<< HEAD
-By default, periodic boundary conditions are applied on all fields along horizontal dimensions.
-All horizontal velocities are periodic and free slip at the boundaries.
-No normal flow boundary conditions are applied at the top and bottom boundaries.
-Tracer boundary conditions are no-flux at the top and bottom and periodic elsewhere.
-=======
 By default, periodic boundary conditions are applied on all fields along periodic dimensions. Otherwise tracers
 get no-flux boundary conditions and velocities get free-slip and no-penetration boundary conditions.
->>>>>>> 2ae1cbb8
 
 ## Boundary condition structures
 Oceananigans uses a hierarchical structure to expressing boundary conditions.
