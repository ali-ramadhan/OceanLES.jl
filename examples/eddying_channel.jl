# using Pkg
# pkg"add Oceananigans GLMakie"

pushfirst!(LOAD_PATH, @__DIR__)

ENV["GKSwstype"] = "100"
using Printf
using Statistics
using Plots

using Oceananigans
using Oceananigans.Units
using Oceananigans.OutputReaders: FieldTimeSeries
using Oceananigans.ImmersedBoundaries: ImmersedBoundaryGrid, GridFittedBoundary

# # Vertically-stretched grid
#
# We build a vertically stretched grid with cell interfaces
# clustered near the surface, where mesoscale eddies are most vigorous.
#
# The domain is rectangular and twice as wide north-south as east-west.

const Lx = 1000kilometers # east-west extent [m]
const Ly = 2000kilometers # north-south extent [m]
const Lz = 3kilometers    # depth [m]

# We use a resolution that implies O(10 km) grid spacing in the horizontal
# and a vertical grid spacing that varies from O(10 m) to O(100 m),

Nx = 64
Ny = 2Nx
Nz = 32

# Vertical stretching is accomplished with an exponential "stretching function",

s = 1.2 # stretching factor
z_faces(k) = - Lz * (1 - tanh(s * (k - 1) / Nz) / tanh(s))

@show underlying_grid = VerticallyStretchedRectilinearGrid(architecture = GPU(),
                                                           topology = (Periodic, Bounded, Bounded),
                                                           size = (Nx, Ny, Nz),
                                                           halo = (3, 3, 3),
                                                           x = (-Lx/2, Lx/2),
                                                           y = (0, Ly),
                                                           z_faces = z_faces)

# We visualize the cell interfaces by plotting the cell height
# as a function of depth,

#=
plot(underlying_grid.Δzᵃᵃᶜ[1:Nz], underlying_grid.zᵃᵃᶜ[1:Nz],
     marker = :circle,
     ylabel = "Depth (m)",
     xlabel = "Vertical spacing (m)",
     legend = nothing)
     =#

const bump_amplitude = 300meters
const bump_x_width = 50kilometers
const bump_y_width = 200kilometers

@inline pow2(x) = x * x
@inline bump(x, y) = bump_amplitude * exp(-pow2(x) / (2 * pow2(bump_x_width)) - pow2(y - Ly/2) / (2 * pow2(bump_y_width)))

@inline below_bottom(x, y, z) = z < -Lz + bump(x, y)

grid = ImmersedBoundaryGrid(underlying_grid, GridFittedBoundary(below_bottom))

x, y, z = nodes((Face, Face, Face), grid)

x = reshape(x, Nx, 1)
y = reshape(y, 1, Ny+1)

# heatmap(x, y, bump.(x, y))

# # Boundary conditions
#
# A channel-centered jet and overturning circulation are driven by wind stress
# and an alternating pattern of surface cooling and surface heating with
# parameters

Qᵇ = 1e-8            # buoyancy flux magnitude [m² s⁻³]
y_shutoff = 5/6 * Ly # shutoff location for buoyancy flux [m]
τ = 1e-4             # surface kinematic wind stress [m² s⁻²]
μ = 1 / 100days      # bottom drag damping time-scale [s⁻¹]

# The buoyancy flux has a sinusoidal pattern in `y`,

@inline buoyancy_flux(x, y, t, p) = ifelse(y < p.y_shutoff, p.Qᵇ * cos(3π * y / p.Ly), 0)

buoyancy_flux_bc = FluxBoundaryCondition(buoyancy_flux, parameters=(Ly=grid.Ly, y_shutoff=y_shutoff, Qᵇ=Qᵇ))

# At the surface we impose a wind stress with sinusoidal variation in `y`,

@inline u_stress(x, y, t, p) = - p.τ * sin(π * y / p.Ly)

u_stress_bc = FluxBoundaryCondition(u_stress, parameters=(τ=τ, Ly=grid.Ly))

# Linear bottom drag on `u` and `v` provides a sink of momentum

@inline u_drag(x, y, t, u, μ) = - μ * u
@inline v_drag(x, y, t, v, μ) = - μ * v

u_drag_bc = FluxBoundaryCondition(u_drag, field_dependencies=:u, parameters=μ)
v_drag_bc = FluxBoundaryCondition(v_drag, field_dependencies=:v, parameters=μ)

# To summarize,

b_bcs = TracerBoundaryConditions(grid, top = buoyancy_flux_bc)
u_bcs = UVelocityBoundaryConditions(grid, top = u_stress_bc)
v_bcs = VVelocityBoundaryConditions(grid, bottom = v_drag_bc)

# # Coriolis
#
# We use a ``β``-plane model to capture the effect of meridional
# variations in the planetary vorticity,

coriolis = BetaPlane(latitude=-45)

# # Sponge layer and initial condition
#
# We use a geostrophically-balanced initial condition with a
# linear meridional buoyancy gradient and linear vertical shear.
#
# The geostrophic streamfunction is
#
# ```math
# ψ(y, z) = - α y (z + L_z) \, ,
# ```
#
# with geostrophic shear

const α = 1e-4 # [s⁻¹]

# ``ψ`` is comprised of a baroclinic component ``ψ′ = - α y (z + Lz/2)``
# and a barotropic component ``Ψ = - α y L_z / 2``.
# The barotropic component of the streamfunction is balanced by
# a geostrophic free surface displacement
#
# ```math
# η = - \frac{f₀ α L_z}{2 g} \left (y - \frac{Ly}{2} \right ) \, ,
# ```
#
# where

const f₀ = coriolis.f₀ # [s⁻¹]

# the Coriolis parameter, and

g = 1.0 # m s⁻²

# is gravitational acceleration. Our austral focus means that ``f₀ < 0``:

@show f₀ 

# The geostrophic buoyancy field is ``b = f₀ ∂_z ψ′``, such that

@inline b_geostrophic(y) = - α * f₀ * y

# and the zonal velocity ``u = - ∂_y ψ`` is

u_geostrophic(z) = α * (z + Lz)

# We also impose an initial stratification with surface buoyancy gradient
# and scale height

const N² = 1e-5               # surface vertical buoyancy gradient [s⁻²]
const h = 1kilometer          # decay scale of stable stratification [m]

@inline b_stratification(z) = N² * h * exp(z / h)

# We introduce a sponge layer adjacent the northern boundary to restore
# the buoyancy field on a time-scale of 10 days to the initial condition.
# The sponge layer, surface forcing, and net transport by the eddy field
# leads to the development of a diabatic overturning circulation.
# We impose the sponge layer with a ramp function that decays to zero within
# `y_sponge` of the northern boundary.

const y_sponge = 19/20 * Ly # southern boundary of sponge layer [m]

## Mask that limits sponge layer to a thin region near the northern boundary
@inline northern_mask(x, y, z) = max(0, y - y_sponge) / (Ly - y_sponge)

## Target and initial buoyancy profile
@inline b_target(x, y, z, t) = b_geostrophic(y) + b_stratification(z)

b_forcing = Relaxation(target=b_target, mask=northern_mask, rate=1/10days)

# The annotations `const` on global variables above ensure that our forcing functions
# compile on the GPU, while the annotation `@inline` ensures efficient execution.
#
# # Turbulence closures
#
# A horizontally Laplacian diffusivity destroys enstrophy and buoyancy variance
# created by mesoscale turbulence, while a convective adjustment scheme creates
# a surface mixed layer due to surface cooling.

#κ₄h = 1e-1 / day * grid.Δx^4 # [m⁴ s⁻¹] horizontal hyperviscosity and hyperdiffusivity

#horizontal_diffusivity = AnisotropicBiharmonicDiffusivity(νh=κ₄h, κh=κ₄h)

@show κ₂h = 1e-1 / day * grid.Δx^2 # [m⁴ s⁻¹] horizontal viscosity and diffusivity
horizontal_diffusivity = AnisotropicDiffusivity(νh=κ₂h, κh=κ₂h)

convective_adjustment = ConvectiveAdjustmentVerticalDiffusivity(convective_κz = 1.0,
                                                                convective_νz = 1.0,
                                                                background_κz = 1e-3,
                                                                background_νz = 1e-3)

# # Model building
#
# We build a model on a BetaPlane with an ImplicitFreeSurface.

model = HydrostaticFreeSurfaceModel(
           architecture = GPU(),
                   grid = grid,
           free_surface = ExplicitFreeSurface(gravitational_acceleration=g),
     momentum_advection = WENO5(),
       tracer_advection = WENO5(),
               buoyancy = BuoyancyTracer(),
               coriolis = coriolis,
                closure = horizontal_diffusivity,
                tracers = :b,
    # boundary_conditions = (b=b_bcs, u=u_bcs, v=v_bcs),
                # forcing = (b=b_forcing,),
)

# # InitiaL conditions
#
# Our initial condition superposes the previously discussed geostrophic flow
# with surface-concentrated random noise scaled by the total velocity
# jump in the vertical and concentrated in the upper tenth of the domain.

## Random noise
u★ = 1e-4 * α * Lz
δ = 0.1 * Ly
ϵ(x, y, z) = u★ * exp(-(y - Ly/2)^2 / 2δ^2) * randn()

ηᵢ(x, y) = - f₀ * α * Lz / 2g * (y - Ly/2) 
uᵢ(x, y, z) = u_geostrophic(z) + ϵ(x, y, z)
bᵢ(x, y, z) = b_geostrophic(y) + b_stratification(z)
set!(model, u=uᵢ, b=bᵢ, η=ηᵢ)

# # Simulation setup
#
# We set up a simulation with adaptive time-stepping and a simple progress message.

min_Δ = min(grid.Δx, grid.Δy)
gravity_wave_speed = sqrt(g * grid.Lz)
gravity_wave_Δt = min_Δ / gravity_wave_speed

wizard = TimeStepWizard(cfl=0.2, Δt=1minute, max_change=1.1, max_Δt=0.1gravity_wave_Δt)

wall_clock = [time_ns()]

function print_progress(sim)
    @printf("[%05.2f%%] i: %d, t: %s, wall time: %s, max(u): (%6.3e, %6.3e, %6.3e) m/s, next Δt: %s\n",
            100 * (sim.model.clock.time / sim.stop_time),
            sim.model.clock.iteration,
            prettytime(sim.model.clock.time),
            prettytime(1e-9 * (time_ns() - wall_clock[1])),
            maximum(abs, sim.model.velocities.u),
            maximum(abs, sim.model.velocities.v),
            maximum(abs, sim.model.velocities.w),
            prettytime(sim.Δt.Δt))

    wall_clock[1] = time_ns()
    
    return nothing
end

<<<<<<< HEAD
simulation = Simulation(model, Δt=wizard, stop_time=1year, progress=print_progress, iteration_interval=10)
=======
simulation = Simulation(model, Δt=wizard, stop_time=10days, progress=print_progress, iteration_interval=10)
>>>>>>> 192f4b2c

u, v, w = model.velocities
b = model.tracers.b

ζ = ComputedField(∂x(v) - ∂y(u))

χ_op = @at (Center, Center, Center) ∂x(b)^2 + ∂y(b)^2
χ = ComputedField(χ_op)

B = AveragedField(b, dims=(1, 2))
b′² = (b - B)^2

outputs = (b=b, b′²=b′², ζ=ζ, χ=χ)

simulation.output_writers[:checkpointer] = Checkpointer(model,
                                                        schedule = TimeInterval(100days),
                                                        prefix = "eddying_channel",
                                                        force = true)

simulation.output_writers[:fields] = JLD2OutputWriter(model, outputs,
                                                      schedule = TimeInterval(4hour),
                                                      prefix = "eddying_channel",
                                                      field_slicer = nothing,
                                                      force = true)

try
    run!(simulation, pickup=false)
catch err
    showerror(stdout, err)
end
<<<<<<< HEAD
=======

>>>>>>> 192f4b2c

# # Visualizing the solution with Plots

b_timeseries = FieldTimeSeries("eddying_channel.jld2", "b")
ζ_timeseries = FieldTimeSeries("eddying_channel.jld2", "ζ")

@show b_timeseries

cpu_grid = VerticallyStretchedRectilinearGrid(architecture = CPU(),
                                              topology = (Periodic, Bounded, Bounded),
                                              size = (grid.Nx, grid.Ny, grid.Nz),
                                              halo = (3, 3, 3),
                                              x = (-grid.Lx/2, grid.Lx/2),
                                              y = (0, grid.Ly),
                                              z_faces = z_faces)

<<<<<<< HEAD
xζ, yζ, zζ = nodes((Face, Face, Center), cpu_grid)
xc, yc, zc = nodes((Center, Center, Center), cpu_grid)

anim = @animate for i in 1:length(b_timeseries.times)

    b = interior(b_timeseries[i])
    b′ = b .- mean(b)
    b_xy = b′[:, :, cpu_grid.Nz]

    ζ_xy = interior(ζ_timeseries[i])[:, :, cpu_grid.Nz]

    j_mid = round(Int, cpu_grid.Ny / 2)
=======
bathymetry = [zζ[1] + bump(xζ[i], yζ[j_mid]) for i=1:Nx]

j_mid = round(Int, grid.Ny / 2)
mask = [below_bottom.(xζ[i], yζ[j_mid], zζ[j]) for i=1:Nx, j=1:Nz]

grid = b_timeseries.grid

anim = @animate for i in 1:length(b_timeseries.times)

    b_xy = interior(b_timeseries[i])[:, :, grid.Nz]
    ζ_xy = interior(ζ_timeseries[i])[:, :, grid.Nz]    
>>>>>>> 192f4b2c
    ζ_xz = interior(ζ_timeseries[i])[:, j_mid, :]
    
    ζ_xz[mask.==1] .= 0

    @show bmax = maximum(abs, b_xy)
    @show ζmax = maximum(abs, ζ_xy)

    blims = (-bmax, bmax) .* 0.8
    ζlims = (-ζmax, ζmax) .* 0.8
    
    blevels = range(blims[1], blims[2], length=31)
    ζlevels = range(ζlims[1], ζlims[2], length=31)

    blevels = vcat([-bmax], range(blims[1], blims[2], length=31), [bmax])
    ζlevels = vcat([-ζmax], range(ζlims[1], ζlims[2], length=31), [ζmax])

    xlims = (-cpu_grid.Lx/2, cpu_grid.Lx/2) .* 1e-3
    ylims = (0, cpu_grid.Ly) .* 1e-3
    zlims = (-cpu_grid.Lz, 0)

    ζ_xz_plot = contourf(xζ * 1e-3, zζ, ζ_xz',   xlabel = "x (km)", ylabel = "z (m)", aspectratio=0.05, linewidth=0, levels=ζlevels, clims=ζlims, xlims=xlims, ylims=zlims, color=:balance)
    plot!(ζ_xz_plot, xζ * 1e-3, bathymetry, color=:grey, linewidth=2, legend=:none, fillrange =[zζ[1].+0*bathymetry, bathymetry])
    ζ_xy_plot = contourf(xζ * 1e-3, yζ * 1e-3, ζ_xy', xlabel = "x (km)", ylabel = "y (km)", aspectratio=:equal, linewidth=0, levels=ζlevels, clims=ζlims, xlims=xlims, ylims=ylims, color=:balance)
    b_xy_plot = contourf(xc * 1e-3, yc * 1e-3, b_xy', xlabel = "x (km)", ylabel = "y (km)", aspectratio=:equal, linewidth=0, levels=blevels, clims=blims, xlims=xlims, ylims=ylims, color=:balance)

    ζ_xz_title = @sprintf("ζ(x, z) at t = %s", prettytime(ζ_timeseries.times[i]))
    ζ_xy_title = "ζ(x, y)"
    b_xy_title = "b(x, y)"

    layout = @layout [upper_slice_plot{0.2h}
                      Plots.grid(1, 2)]

    plot(ζ_xz_plot, ζ_xy_plot,  b_xy_plot, layout = layout, size = (1200, 1200), title = [ζ_xz_title ζ_xy_title b_xy_title])
end

mp4(anim, "eddying_channel.mp4", fps = 8) # hide


#=


i = 2#length(b_timeseries.times)

b_xy = interior(b_timeseries[i])[:, :, grid.Nz]
ζ_xy = interior(ζ_timeseries[i])[:, :, grid.Nz]

j_mid = round(Int, grid.Ny / 2)
ζ_xz = interior(ζ_timeseries[i])[:, j_mid, :]

mask = [below_bottom.(xζ[i], yζ[j_mid], zζ[j]) for i=1:Nx, j=1:Nz]
ζ_xz[mask.==1] .= 0


blims = (-0.03, 0.03)
ζlims = (-1e-5, 1e-5)

@show bmax = maximum(abs, b_xy)
@show ζmax = maximum(abs, ζ_xz)

blevels = vcat([-bmax], range(blims[1], blims[2], length=31), [bmax])
ζlevels = vcat([-ζmax], range(ζlims[1], ζlims[2], length=31), [ζmax])

xlimits = (-grid.Lx/2, grid.Lx/2) .* 1e-3
ylimits = (0, grid.Ly) .* 1e-3
zlimits = (-grid.Lz, 0)

ζ_xz_plot = contourf(xζ * 1e-3, zζ, ζ_xz',   xlabel = "x (km)", ylabel = "z (m)", aspectratio=0.05, linewidth=0, levels=ζlevels, clims=ζlims, xlims=xlimits, ylims=zlimits, color=:balance)
plot!(ζ_xz_plot, xζ * 1e-3, bathymetry, color=:grey, linewidth=2, legend=:none, fillrange =[zζ[1].+0*bathymetry, bathymetry])
ζ_xy_plot = contourf(xζ * 1e-3, yζ * 1e-3, ζ_xy', xlabel = "x (km)", ylabel = "y (km)", aspectratio=:equal, linewidth=0, levels=ζlevels, clims=ζlims, xlims=xlimits, ylims=ylimits, color=:balance)
b_xy_plot = contourf(xc * 1e-3, yc * 1e-3, b_xy', xlabel = "x (km)", ylabel = "y (km)", aspectratio=:equal, linewidth=0, levels=blevels, clims=blims, xlims=xlimits, ylims=ylimits, color=:balance)

ζ_xz_title = @sprintf("ζ(x, z) at t = %s", prettytime(ζ_timeseries.times[i]))
ζ_xy_title = "ζ(x, y)"
b_xy_title = "b(x, y)"

layout = @layout [upper_slice_plot{0.2h}
                  Plots.grid(1, 2)]


# plot(ζ_xz_plot, ζ_xy_plot,  b_xy_plot, layout = layout, size = (1200, 1200), title = [ζ_xz_title ζ_xy_title b_xy_title])
plot(ζ_xz_plot)
=#<|MERGE_RESOLUTION|>--- conflicted
+++ resolved
@@ -4,6 +4,7 @@
 pushfirst!(LOAD_PATH, @__DIR__)
 
 ENV["GKSwstype"] = "100"
+
 using Printf
 using Statistics
 using Plots
@@ -36,7 +37,7 @@
 s = 1.2 # stretching factor
 z_faces(k) = - Lz * (1 - tanh(s * (k - 1) / Nz) / tanh(s))
 
-@show underlying_grid = VerticallyStretchedRectilinearGrid(architecture = GPU(),
+@show underlying_grid = VerticallyStretchedRectilinearGrid(architecture = CPU(),
                                                            topology = (Periodic, Bounded, Bounded),
                                                            size = (Nx, Ny, Nz),
                                                            halo = (3, 3, 3),
@@ -212,7 +213,7 @@
 # We build a model on a BetaPlane with an ImplicitFreeSurface.
 
 model = HydrostaticFreeSurfaceModel(
-           architecture = GPU(),
+           architecture = CPU(),
                    grid = grid,
            free_surface = ExplicitFreeSurface(gravitational_acceleration=g),
      momentum_advection = WENO5(),
@@ -269,11 +270,7 @@
     return nothing
 end
 
-<<<<<<< HEAD
-simulation = Simulation(model, Δt=wizard, stop_time=1year, progress=print_progress, iteration_interval=10)
-=======
-simulation = Simulation(model, Δt=wizard, stop_time=10days, progress=print_progress, iteration_interval=10)
->>>>>>> 192f4b2c
+simulation = Simulation(model, Δt=wizard, stop_time=6hours, progress=print_progress, iteration_interval=10)
 
 u, v, w = model.velocities
 b = model.tracers.b
@@ -304,56 +301,45 @@
 catch err
     showerror(stdout, err)
 end
-<<<<<<< HEAD
-=======
-
->>>>>>> 192f4b2c
 
 # # Visualizing the solution with Plots
 
-b_timeseries = FieldTimeSeries("eddying_channel.jld2", "b")
-ζ_timeseries = FieldTimeSeries("eddying_channel.jld2", "ζ")
+underlying_cpu_grid = VerticallyStretchedRectilinearGrid(architecture = CPU(),
+                                                         topology = (Periodic, Bounded, Bounded),
+                                                         size = (grid.Nx, grid.Ny, grid.Nz),
+                                                         halo = (3, 3, 3),
+                                                         x = (-grid.Lx/2, grid.Lx/2),
+                                                         y = (0, grid.Ly),
+                                                         z_faces = z_faces)
+
+# Redefine grid on CPU
+grid = ImmersedBoundaryGrid(underlying_cpu_grid, GridFittedBoundary(below_bottom))
+
+xζ, yζ, zζ = nodes((Face, Face, Center), grid)
+xc, yc, zc = nodes((Center, Center, Center), grid)
+
+j′ = round(Int, grid.Ny / 2)
+y′ = yζ[j′]
+
+ζ_xz_bathymetry = @. grid.Lz + bump(xζ, y′)
+
+b_timeseries = FieldTimeSeries("eddying_channel.jld2", "b", grid=grid)
+ζ_timeseries = FieldTimeSeries("eddying_channel.jld2", "ζ", grid=grid)
 
 @show b_timeseries
 
-cpu_grid = VerticallyStretchedRectilinearGrid(architecture = CPU(),
-                                              topology = (Periodic, Bounded, Bounded),
-                                              size = (grid.Nx, grid.Ny, grid.Nz),
-                                              halo = (3, 3, 3),
-                                              x = (-grid.Lx/2, grid.Lx/2),
-                                              y = (0, grid.Ly),
-                                              z_faces = z_faces)
-
-<<<<<<< HEAD
-xζ, yζ, zζ = nodes((Face, Face, Center), cpu_grid)
-xc, yc, zc = nodes((Center, Center, Center), cpu_grid)
-
-anim = @animate for i in 1:length(b_timeseries.times)
-
-    b = interior(b_timeseries[i])
-    b′ = b .- mean(b)
-    b_xy = b′[:, :, cpu_grid.Nz]
-
-    ζ_xy = interior(ζ_timeseries[i])[:, :, cpu_grid.Nz]
-
-    j_mid = round(Int, cpu_grid.Ny / 2)
-=======
-bathymetry = [zζ[1] + bump(xζ[i], yζ[j_mid]) for i=1:Nx]
-
-j_mid = round(Int, grid.Ny / 2)
-mask = [below_bottom.(xζ[i], yζ[j_mid], zζ[j]) for i=1:Nx, j=1:Nz]
-
-grid = b_timeseries.grid
-
-anim = @animate for i in 1:length(b_timeseries.times)
-
-    b_xy = interior(b_timeseries[i])[:, :, grid.Nz]
-    ζ_xy = interior(ζ_timeseries[i])[:, :, grid.Nz]    
->>>>>>> 192f4b2c
-    ζ_xz = interior(ζ_timeseries[i])[:, j_mid, :]
+#anim = @animate for i in 1:length(b_timeseries.times)
+i = 2
+
+    b = b_timeseries[i]
+    ζ = ζ_timeseries[i]
+
+    b′ = interior(b) .- mean(b)
+
+    b_xy = b′[:, :, grid.Nz]
+    ζ_xy = interior(ζ)[:, :, grid.Nz]
+    ζ_xz = interior(ζ)[:, j′, :]
     
-    ζ_xz[mask.==1] .= 0
-
     @show bmax = maximum(abs, b_xy)
     @show ζmax = maximum(abs, ζ_xy)
 
@@ -366,14 +352,49 @@
     blevels = vcat([-bmax], range(blims[1], blims[2], length=31), [bmax])
     ζlevels = vcat([-ζmax], range(ζlims[1], ζlims[2], length=31), [ζmax])
 
-    xlims = (-cpu_grid.Lx/2, cpu_grid.Lx/2) .* 1e-3
-    ylims = (0, cpu_grid.Ly) .* 1e-3
-    zlims = (-cpu_grid.Lz, 0)
-
-    ζ_xz_plot = contourf(xζ * 1e-3, zζ, ζ_xz',   xlabel = "x (km)", ylabel = "z (m)", aspectratio=0.05, linewidth=0, levels=ζlevels, clims=ζlims, xlims=xlims, ylims=zlims, color=:balance)
-    plot!(ζ_xz_plot, xζ * 1e-3, bathymetry, color=:grey, linewidth=2, legend=:none, fillrange =[zζ[1].+0*bathymetry, bathymetry])
-    ζ_xy_plot = contourf(xζ * 1e-3, yζ * 1e-3, ζ_xy', xlabel = "x (km)", ylabel = "y (km)", aspectratio=:equal, linewidth=0, levels=ζlevels, clims=ζlims, xlims=xlims, ylims=ylims, color=:balance)
-    b_xy_plot = contourf(xc * 1e-3, yc * 1e-3, b_xy', xlabel = "x (km)", ylabel = "y (km)", aspectratio=:equal, linewidth=0, levels=blevels, clims=blims, xlims=xlims, ylims=ylims, color=:balance)
+    xlims = (-grid.Lx/2, grid.Lx/2) .* 1e-3
+    ylims = (0, grid.Ly) .* 1e-3
+    zlims = (-grid.Lz, 0)
+
+    ζ_xz_plot = contourf(xζ * 1e-3, zζ, ζ_xz',
+                         xlabel = "x (km)",
+                         ylabel = "z (m)",
+                         aspectratio = 0.05,
+                         linewidth = 0,
+                         levels = ζlevels,
+                         clims=ζlims,
+                         xlims=xlims,
+                         ylims=zlims,
+                         color=:balance)
+
+    plot!(ζ_xz_plot,
+          xζ * 1e-3, ζ_xz_bathymetry,
+          color = :grey,
+          linewidth = 2,
+          legend = :none,
+          fillrange = [-grid.Lz .+ 0ζ_xz_bathymetry, ζ_xz_bathymetry])
+
+    ζ_xy_plot = contourf(xζ * 1e-3, yζ * 1e-3, ζ_xy',
+                         xlabel = "x (km)",
+                         ylabel = "y (km)",
+                         aspectratio = :equal,
+                         linewidth = 0,
+                         levels = ζlevels,
+                         clims = ζlims,
+                         xlims = xlims,
+                         ylims = ylims,
+                         color = :balance)
+
+    b_xy_plot = contourf(xc * 1e-3, yc * 1e-3, b_xy',
+                         xlabel = "x (km)",
+                         ylabel = "y (km)",
+                         aspectratio = :equal,
+                         linewidth = 0,
+                         levels = blevels,
+                         clims = blims,
+                         xlims = xlims,
+                         ylims = ylims,
+                         color = :balance)
 
     ζ_xz_title = @sprintf("ζ(x, z) at t = %s", prettytime(ζ_timeseries.times[i]))
     ζ_xy_title = "ζ(x, y)"
@@ -385,50 +406,4 @@
     plot(ζ_xz_plot, ζ_xy_plot,  b_xy_plot, layout = layout, size = (1200, 1200), title = [ζ_xz_title ζ_xy_title b_xy_title])
 end
 
-mp4(anim, "eddying_channel.mp4", fps = 8) # hide
-
-
-#=
-
-
-i = 2#length(b_timeseries.times)
-
-b_xy = interior(b_timeseries[i])[:, :, grid.Nz]
-ζ_xy = interior(ζ_timeseries[i])[:, :, grid.Nz]
-
-j_mid = round(Int, grid.Ny / 2)
-ζ_xz = interior(ζ_timeseries[i])[:, j_mid, :]
-
-mask = [below_bottom.(xζ[i], yζ[j_mid], zζ[j]) for i=1:Nx, j=1:Nz]
-ζ_xz[mask.==1] .= 0
-
-
-blims = (-0.03, 0.03)
-ζlims = (-1e-5, 1e-5)
-
-@show bmax = maximum(abs, b_xy)
-@show ζmax = maximum(abs, ζ_xz)
-
-blevels = vcat([-bmax], range(blims[1], blims[2], length=31), [bmax])
-ζlevels = vcat([-ζmax], range(ζlims[1], ζlims[2], length=31), [ζmax])
-
-xlimits = (-grid.Lx/2, grid.Lx/2) .* 1e-3
-ylimits = (0, grid.Ly) .* 1e-3
-zlimits = (-grid.Lz, 0)
-
-ζ_xz_plot = contourf(xζ * 1e-3, zζ, ζ_xz',   xlabel = "x (km)", ylabel = "z (m)", aspectratio=0.05, linewidth=0, levels=ζlevels, clims=ζlims, xlims=xlimits, ylims=zlimits, color=:balance)
-plot!(ζ_xz_plot, xζ * 1e-3, bathymetry, color=:grey, linewidth=2, legend=:none, fillrange =[zζ[1].+0*bathymetry, bathymetry])
-ζ_xy_plot = contourf(xζ * 1e-3, yζ * 1e-3, ζ_xy', xlabel = "x (km)", ylabel = "y (km)", aspectratio=:equal, linewidth=0, levels=ζlevels, clims=ζlims, xlims=xlimits, ylims=ylimits, color=:balance)
-b_xy_plot = contourf(xc * 1e-3, yc * 1e-3, b_xy', xlabel = "x (km)", ylabel = "y (km)", aspectratio=:equal, linewidth=0, levels=blevels, clims=blims, xlims=xlimits, ylims=ylimits, color=:balance)
-
-ζ_xz_title = @sprintf("ζ(x, z) at t = %s", prettytime(ζ_timeseries.times[i]))
-ζ_xy_title = "ζ(x, y)"
-b_xy_title = "b(x, y)"
-
-layout = @layout [upper_slice_plot{0.2h}
-                  Plots.grid(1, 2)]
-
-
-# plot(ζ_xz_plot, ζ_xy_plot,  b_xy_plot, layout = layout, size = (1200, 1200), title = [ζ_xz_title ζ_xy_title b_xy_title])
-plot(ζ_xz_plot)
-=#+#mp4(anim, "eddying_channel.mp4", fps = 8) # hide