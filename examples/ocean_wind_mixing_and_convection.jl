--- conflicted
+++ resolved
@@ -168,29 +168,17 @@
 
     sca(axs[1]); cla()
     title("Vertical velocity")
-<<<<<<< HEAD
-    pcolormesh(xC, zF, Array(data(model.velocities.w))[:, jhalf, :])
-=======
-    pcolormesh(xC, zF, interior(model.velocities.w)[:, jhalf, :])
->>>>>>> 20f9d08b
+    pcolormesh(xC, zF, Array(interior(model.velocities.w))[:, jhalf, :])
     xlabel("\$ x \$ (m)"); ylabel("\$ z \$ (m)")
 
     sca(axs[2]); cla()
     title("Temperature")
-<<<<<<< HEAD
-    pcolormesh(xC, zC, Array(data(model.tracers.T))[:, jhalf, :])
-=======
-    pcolormesh(xC, zC, interior(model.tracers.T)[:, jhalf, :])
->>>>>>> 20f9d08b
+    pcolormesh(xC, zC, Array(interior(model.tracers.T))[:, jhalf, :])
     xlabel("\$ x \$ (m)")
 
     sca(axs[3]); cla()
     title("Salinity")
-<<<<<<< HEAD
-    pcolormesh(xC, zC, Array(data(model.tracers.S))[:, jhalf, :])
-=======
-    pcolormesh(xC, zC, interior(model.tracers.S)[:, jhalf, :])
->>>>>>> 20f9d08b
+    pcolormesh(xC, zC, Array(interior(model.tracers.S))[:, jhalf, :])
     xlabel("\$ x \$ (m)")
 
     [ax.set_aspect(1) for ax in axs]
