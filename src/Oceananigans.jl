--- conflicted
+++ resolved
@@ -1,192 +1,188 @@
-module Oceananigans
-
-if VERSION < v"1.1"
-    @error "Oceananigans requires Julia v1.1 or newer."
-end
-
-export
-    # Architectures
-    CPU, GPU,
-
-    # Logging
-    ModelLogger, Diagnostic, Setup,
-
-    # Grids
-    Periodic, Bounded, Flat,
-    RegularCartesianGrid, VerticallyStretchedCartesianGrid,
-
-    # Boundary conditions
-    BoundaryCondition,
-    Flux, Value, Gradient,
-    FluxBoundaryCondition, ValueBoundaryCondition, GradientBoundaryCondition,
-    CoordinateBoundaryConditions, FieldBoundaryConditions,
-    UVelocityBoundaryConditions, VVelocityBoundaryConditions, WVelocityBoundaryConditions,
-    TracerBoundaryConditions, PressureBoundaryConditions,
-    BoundaryFunction,
-
-    # Fields and field manipulation
-    Field, CellField, XFaceField, YFaceField, ZFaceField,
-    interior, set!,
-
-    # Forcing functions
-    ModelForcing, SimpleForcing,
-
-    # Coriolis forces
-    FPlane, BetaPlane, NonTraditionalFPlane,
-
-    # Buoyancy and equations of state
-    BuoyancyTracer, SeawaterBuoyancy,
-    LinearEquationOfState, RoquetIdealizedNonlinearEquationOfState,
-
-    # Surface waves via Craik-Leibovich equations
-    SurfaceWaves,
-
-    # Time stepping
-    time_step!,
-    TimeStepWizard, update_Δt!,
-
-    # Models
-<<<<<<< HEAD
-    Model, ChannelModel, NonDimensionalModel, Clock,
-=======
-    IncompressibleModel, NonDimensionalModel,
->>>>>>> 2ae1cbb8
-
-    # Simulations
-    Simulation, run!,
-    iteration_limit_exceeded, stop_time_exceeded, wall_time_limit_exceeded,
-
-    # Utilities
-    prettytime, pretty_filesize,
-
-    # Turbulence closures
-    ConstantIsotropicDiffusivity, ConstantAnisotropicDiffusivity,
-    AnisotropicBiharmonicDiffusivity,
-    ConstantSmagorinsky, AnisotropicMinimumDissipation
-
-# Standard library modules
-using Printf
-using Logging
-using Statistics
-using LinearAlgebra
-
-# Third-party modules
-using Adapt
-using OffsetArrays
-using FFTW
-using JLD2
-using NCDatasets
-
-import CUDAapi
-import GPUifyLoops
-
-using Base: @propagate_inbounds
-using Statistics: mean
-using GPUifyLoops: @launch, @loop, @unroll
-
-import Base:
-    +, -, *, /,
-    size, length, eltype,
-    iterate, similar, show,
-    getindex, lastindex, setindex!,
-    push!
-
-#####
-##### Abstract types
-#####
-
-"""
-    Cell
-
-A type describing the location at the center of a grid cell.
-"""
-struct Cell end
-
-"""
-	Face
-
-A type describing the location at the face of a grid cell.
-"""
-struct Face end
-
-"""
-    AbstractDiagnostic
-
-Abstract supertype for diagnostics that compute information from the current
-model state.
-"""
-abstract type AbstractDiagnostic end
-
-"""
-    AbstractOutputWriter
-
-Abstract supertype for output writers that write data to disk.
-"""
-abstract type AbstractOutputWriter end
-
-#####
-##### Place-holder functions
-#####
-
-function TimeStepper end
-function run_diagnostic end
-function write_output end
-
-#####
-##### Include all the submodules
-#####
-
-include("Architectures.jl")
-
-using Oceananigans.Architectures: @hascuda
-@hascuda begin
-    # Import CUDA utilities if it's detected.
-    using CUDAdrv
-    using CUDAnative
-    using CuArrays
-
-    println("CUDA-enabled GPU(s) detected:")
-    for (gpu, dev) in enumerate(CUDAnative.devices())
-        println(dev)
-    end
-end
-
-include("Utils/Utils.jl")
-include("Logger.jl")
-include("Grids/Grids.jl")
-include("Operators/Operators.jl")
-include("BoundaryConditions/BoundaryConditions.jl")
-include("Fields/Fields.jl")
-include("Coriolis/Coriolis.jl")
-include("Buoyancy/Buoyancy.jl")
-include("SurfaceWaves.jl")
-include("TurbulenceClosures/TurbulenceClosures.jl")
-include("Solvers/Solvers.jl")
-include("Forcing/Forcing.jl")
-include("Models/Models.jl")
-include("TimeSteppers/TimeSteppers.jl")
-include("Diagnostics/Diagnostics.jl")
-include("OutputWriters/OutputWriters.jl")
-include("Simulations.jl")
-include("AbstractOperations/AbstractOperations.jl")
-
-#####
-##### Re-export stuff from submodules
-#####
-
-using .Architectures
-using .Utils
-using .Grids
-using .BoundaryConditions
-using .Fields
-using .Coriolis
-using .Buoyancy
-using .SurfaceWaves
-using .TurbulenceClosures
-using .Solvers
-using .Forcing
-using .Models
-using .TimeSteppers
-using .Simulations
-
-end # module
+module Oceananigans
+
+if VERSION < v"1.1"
+    @error "Oceananigans requires Julia v1.1 or newer."
+end
+
+export
+    # Architectures
+    CPU, GPU,
+
+    # Logging
+    ModelLogger, Diagnostic, Setup,
+
+    # Grids
+    Periodic, Bounded, Flat,
+    RegularCartesianGrid, VerticallyStretchedCartesianGrid,
+
+    # Boundary conditions
+    BoundaryCondition,
+    Flux, Value, Gradient,
+    FluxBoundaryCondition, ValueBoundaryCondition, GradientBoundaryCondition,
+    CoordinateBoundaryConditions, FieldBoundaryConditions,
+    UVelocityBoundaryConditions, VVelocityBoundaryConditions, WVelocityBoundaryConditions,
+    TracerBoundaryConditions, PressureBoundaryConditions,
+    BoundaryFunction,
+
+    # Fields and field manipulation
+    Field, CellField, XFaceField, YFaceField, ZFaceField,
+    interior, set!,
+
+    # Forcing functions
+    ModelForcing, SimpleForcing,
+
+    # Coriolis forces
+    FPlane, BetaPlane, NonTraditionalFPlane,
+
+    # Buoyancy and equations of state
+    BuoyancyTracer, SeawaterBuoyancy,
+    LinearEquationOfState, RoquetIdealizedNonlinearEquationOfState,
+
+    # Surface waves via Craik-Leibovich equations
+    SurfaceWaves,
+
+    # Time stepping
+    time_step!,
+    TimeStepWizard, update_Δt!,
+
+    # Models
+    IncompressibleModel, NonDimensionalModel, Clock,
+
+    # Simulations
+    Simulation, run!,
+    iteration_limit_exceeded, stop_time_exceeded, wall_time_limit_exceeded,
+
+    # Utilities
+    prettytime, pretty_filesize,
+
+    # Turbulence closures
+    ConstantIsotropicDiffusivity, ConstantAnisotropicDiffusivity,
+    AnisotropicBiharmonicDiffusivity,
+    ConstantSmagorinsky, AnisotropicMinimumDissipation
+
+# Standard library modules
+using Printf
+using Logging
+using Statistics
+using LinearAlgebra
+
+# Third-party modules
+using Adapt
+using OffsetArrays
+using FFTW
+using JLD2
+using NCDatasets
+
+import CUDAapi
+import GPUifyLoops
+
+using Base: @propagate_inbounds
+using Statistics: mean
+using GPUifyLoops: @launch, @loop, @unroll
+
+import Base:
+    +, -, *, /,
+    size, length, eltype,
+    iterate, similar, show,
+    getindex, lastindex, setindex!,
+    push!
+
+#####
+##### Abstract types
+#####
+
+"""
+    Cell
+
+A type describing the location at the center of a grid cell.
+"""
+struct Cell end
+
+"""
+	Face
+
+A type describing the location at the face of a grid cell.
+"""
+struct Face end
+
+"""
+    AbstractDiagnostic
+
+Abstract supertype for diagnostics that compute information from the current
+model state.
+"""
+abstract type AbstractDiagnostic end
+
+"""
+    AbstractOutputWriter
+
+Abstract supertype for output writers that write data to disk.
+"""
+abstract type AbstractOutputWriter end
+
+#####
+##### Place-holder functions
+#####
+
+function TimeStepper end
+function run_diagnostic end
+function write_output end
+
+#####
+##### Include all the submodules
+#####
+
+include("Architectures.jl")
+
+using Oceananigans.Architectures: @hascuda
+@hascuda begin
+    # Import CUDA utilities if it's detected.
+    using CUDAdrv
+    using CUDAnative
+    using CuArrays
+
+    println("CUDA-enabled GPU(s) detected:")
+    for (gpu, dev) in enumerate(CUDAnative.devices())
+        println(dev)
+    end
+end
+
+include("Utils/Utils.jl")
+include("Logger.jl")
+include("Grids/Grids.jl")
+include("Operators/Operators.jl")
+include("BoundaryConditions/BoundaryConditions.jl")
+include("Fields/Fields.jl")
+include("Coriolis/Coriolis.jl")
+include("Buoyancy/Buoyancy.jl")
+include("SurfaceWaves.jl")
+include("TurbulenceClosures/TurbulenceClosures.jl")
+include("Solvers/Solvers.jl")
+include("Forcing/Forcing.jl")
+include("Models/Models.jl")
+include("TimeSteppers/TimeSteppers.jl")
+include("Diagnostics/Diagnostics.jl")
+include("OutputWriters/OutputWriters.jl")
+include("Simulations.jl")
+include("AbstractOperations/AbstractOperations.jl")
+
+#####
+##### Re-export stuff from submodules
+#####
+
+using .Architectures
+using .Utils
+using .Grids
+using .BoundaryConditions
+using .Fields
+using .Coriolis
+using .Buoyancy
+using .SurfaceWaves
+using .TurbulenceClosures
+using .Solvers
+using .Forcing
+using .Models
+using .TimeSteppers
+using .Simulations
+
+end # module