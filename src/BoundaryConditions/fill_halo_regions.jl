--- conflicted
+++ resolved
@@ -21,10 +21,7 @@
     return nothing
 end
 
-<<<<<<< HEAD
-=======
 # Some fields have `nothing` boundary conditions, such as `FunctionField` and `ZeroField`.
->>>>>>> f7408dc0
 fill_halo_regions!(c::OffsetArray, ::Nothing, args...; kwargs...) = nothing
 
 "Fill halo regions in x, y, and z for a given field's data."
