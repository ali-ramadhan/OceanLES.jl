using Adapt
using KernelAbstractions
using Oceananigans.Fields: AbstractField, FieldStatus, validate_field_data, new_data, conditional_compute!
using Oceananigans.Fields: architecture, tracernames
using Oceananigans.Architectures: device
using Oceananigans.Utils: work_layout

import Oceananigans.Fields: compute!, compute_at!

import Oceananigans: short_show

"""
    struct BuoyancyField{B, A, G, T} <: AbstractField{X, Y, Z, A, G}

Type representing buoyancy computed on the model grid.
"""
<<<<<<< HEAD
struct BuoyancyField{B, S, A, D, G, T, C} <: AbstractField{Center, Center, Center, A, G, T}
=======
struct BuoyancyField{B, S, A, D, G, T} <: AbstractField{Center, Center, Center, A, G}
>>>>>>> bbad175e
            data :: D
    architecture :: A
            grid :: G
        buoyancy :: B
<<<<<<< HEAD
         tracers :: C
=======
         tracers :: T
>>>>>>> bbad175e
          status :: S
    
    """
        BuoyancyField(data, grid, buoyancy, tracers)

    Returns a `BuoyancyField` with `data` on `grid` corresponding to
    `buoyancy` computed from `tracers`.
    """
    function BuoyancyField(data::D, arch::A, grid::G, buoyancy::B, tracers::C,
                           recompute_safely::Bool) where {D, A, G, B, C}

        validate_field_data(Center, Center, Center, data, grid)

        status = recompute_safely ? nothing : FieldStatus(zero(eltype(grid)))

        S = typeof(status)
<<<<<<< HEAD
        T = eltype(grid)

        return new{B, S, A, D, G, T, C}(data, arch, grid, buoyancy, tracers, status)
=======

        return new{B, S, A, D, G, C}(data, arch, grid, buoyancy, tracers, status)
    end

    function BuoyancyField(data::D, arch::A, grid::G,
                           buoyancy::B, tracers::C, status::S) where {D, A, G, B, C, S}
        validate_field_data(Center, Center, Center, data, grid)
        return new{B, S, A, D, G, T}(data, grid, buoyancy, tracers, status)
>>>>>>> bbad175e
    end
end

"""
    BuoyancyField(model; data=nothing, recompute_safely=true)

Returns a `BuoyancyField` corresponding to `model.buoyancy`.
Calling `compute!(b::BuoyancyField)` computes the current buoyancy field
associated with `model` and stores the result in `b.data`.
"""
BuoyancyField(model; data=nothing, recompute_safely=true) =
    _buoyancy_field(model.buoyancy, model.tracers, model.architecture, model.grid, data, recompute_safely)

# Convenience for buoyancy=nothing
_buoyancy_field(::Nothing, args...; kwargs...) = nothing

#####
##### BuoyancyTracer
#####

_buoyancy_field(buoyancy::BuoyancyTracerModel, tracers, arch, grid, args...) =
    BuoyancyField(tracers.b.data, arch, grid, buoyancy, tracers, true)

compute!(::BuoyancyField{<:BuoyancyTracerModel}, time=nothing) = nothing

#####
##### Other buoyancy types
#####

function _buoyancy_field(buoyancy::Buoyancy, tracers, arch, grid,
                         data, recompute_safely)

    if isnothing(data)
        data = new_data(arch, grid, (Center, Center, Center))
        recompute_safely = false
    end

    return BuoyancyField(data, arch, grid, buoyancy, tracers, recompute_safely)
end

"""
    compute!(buoyancy_field::BuoyancyField)

Compute the current `buoyancy_field` associated with `buoyancy_field.tracers` and store
the result in `buoyancy_field.data`.
"""
function compute!(buoyancy_field::BuoyancyField, time=nothing)

    data = buoyancy_field.data
    grid = buoyancy_field.grid
    tracers = buoyancy_field.tracers
    buoyancy = buoyancy_field.buoyancy
    arch = architecture(buoyancy_field)

    workgroup, worksize = work_layout(grid, :xyz)

    compute_kernel! = compute_buoyancy!(device(arch), workgroup, worksize)

    event = compute_kernel!(data, grid, buoyancy, tracers; dependencies=Event(device(arch)))

    wait(device(arch), event)

    return nothing
end

compute_at!(b::BuoyancyField{B, <:FieldStatus}, time) where B =
    conditional_compute!(b, time)

"""Compute an `operation` and store in `data`."""
@kernel function compute_buoyancy!(data, grid, buoyancy, tracers)
    i, j, k = @index(Global, NTuple)
    @inbounds data[i, j, k] = buoyancy_perturbation(i, j, k, grid, buoyancy.model, tracers)
end

#####
##### Adapt
#####

Adapt.adapt_structure(to, buoyancy_field::BuoyancyField) = Adapt.adapt(to, buoyancy_field.data)

#####
##### Show
#####

short_show(field::BuoyancyField) = string("BuoyancyField for ", typeof(field.buoyancy))

show(io::IO, field::BuoyancyField) =
    print(io, "$(short_show(field))\n",
          "├── data: $(typeof(field.data)), size: $(size(field.data))\n",
          "├── grid: $(short_show(field.grid))", '\n',
          "├── buoyancy: $(typeof(field.buoyancy))", '\n',
          "├── tracers: $(tracernames(field.tracers))", '\n',
          "└── status: ", show_status(field.status), '\n')<|MERGE_RESOLUTION|>--- conflicted
+++ resolved
@@ -14,20 +14,12 @@
 
 Type representing buoyancy computed on the model grid.
 """
-<<<<<<< HEAD
 struct BuoyancyField{B, S, A, D, G, T, C} <: AbstractField{Center, Center, Center, A, G, T}
-=======
-struct BuoyancyField{B, S, A, D, G, T} <: AbstractField{Center, Center, Center, A, G}
->>>>>>> bbad175e
             data :: D
     architecture :: A
             grid :: G
         buoyancy :: B
-<<<<<<< HEAD
          tracers :: C
-=======
-         tracers :: T
->>>>>>> bbad175e
           status :: S
     
     """
@@ -44,20 +36,15 @@
         status = recompute_safely ? nothing : FieldStatus(zero(eltype(grid)))
 
         S = typeof(status)
-<<<<<<< HEAD
         T = eltype(grid)
 
         return new{B, S, A, D, G, T, C}(data, arch, grid, buoyancy, tracers, status)
-=======
-
-        return new{B, S, A, D, G, C}(data, arch, grid, buoyancy, tracers, status)
     end
 
-    function BuoyancyField(data::D, arch::A, grid::G,
-                           buoyancy::B, tracers::C, status::S) where {D, A, G, B, C, S}
+    function BuoyancyField(data::D, arch::A, grid::G, buoyancy::B, tracers::C, status::S) where {D, A, G, B, C, S}
         validate_field_data(Center, Center, Center, data, grid)
-        return new{B, S, A, D, G, T}(data, grid, buoyancy, tracers, status)
->>>>>>> bbad175e
+        T = eltype(grid)
+        return new{B, S, A, D, G, T, C}(data, grid, buoyancy, tracers, status)
     end
 end
 
