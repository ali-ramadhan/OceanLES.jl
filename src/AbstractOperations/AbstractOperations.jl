--- conflicted
+++ resolved
@@ -35,7 +35,6 @@
 # AbstractOperation macros add their associated functions to this list
 const operators = Set()
 
-<<<<<<< HEAD
 """
     at(loc, abstract_operation)
 
@@ -43,8 +42,6 @@
 """
 at(loc, f) = f # fallback
 
-=======
->>>>>>> 91e40bf9
 include("grid_validation.jl")
 
 include("unary_operations.jl")
@@ -83,10 +80,7 @@
 push!(operators, :*)
 push!(multiary_operators, :*)
 
-<<<<<<< HEAD
 include("broadcasting_abstract_operations.jl")
-=======
 include("at.jl")
->>>>>>> 91e40bf9
 
 end # module
