--- conflicted
+++ resolved
@@ -106,11 +106,8 @@
     #
 
     calculate_tendencies!(model)
-<<<<<<< HEAD
     
     correct_immersed_tendencies!(model, Δt, γ³, ζ³)
-=======
->>>>>>> b17517cd
 
     rk3_substep!(model, Δt, γ³, ζ³)
 
