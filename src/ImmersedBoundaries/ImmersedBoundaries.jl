--- conflicted
+++ resolved
@@ -85,15 +85,7 @@
     grid :: G
     immersed_boundary :: I
 
-<<<<<<< HEAD
-    function ImmersedBoundaryGrid(grid::G, ib::I) where {G <: AbstractUnderlyingGrid, I}
-        @warn "ImmersedBoundaryGrid is unvalidated and may produce incorrect results. " *
-              "Don't hesitate to help validate ImmersedBoundaryGrid by reporting any bugs " *
-              "or unexpected behavior to https://github.com/CliMA/Oceananigans.jl/issues"
-
-=======
     function ImmersedBoundaryGrid{TX, TY, TZ}(grid::G, ib::I) where {TX, TY, TZ, G <: AbstractPrimaryGrid, I}
->>>>>>> 92763069
         FT = eltype(grid)
         return new{FT, TX, TY, TZ, G, I}(grid, ib)
     end
