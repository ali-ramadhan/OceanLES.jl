module ImmersedBoundaries

using Adapt

using Oceananigans.Grids
using Oceananigans.Operators
using Oceananigans.Fields
using Oceananigans.Utils
using Oceananigans.TurbulenceClosures: AbstractTurbulenceClosure, time_discretization

using Oceananigans.TurbulenceClosures:
    viscous_flux_ux,
    viscous_flux_uy,
    viscous_flux_uz,
    viscous_flux_vx,
    viscous_flux_vy,
    viscous_flux_vz,
    viscous_flux_wx,
    viscous_flux_wy,
    viscous_flux_wz,
    diffusive_flux_x,
    diffusive_flux_y,
    diffusive_flux_z

using Oceananigans.Advection:
    advective_momentum_flux_Uu,
    advective_momentum_flux_Uv,
    advective_momentum_flux_Uw,
    advective_momentum_flux_Vu,
    advective_momentum_flux_Vv,
    advective_momentum_flux_Vw,
    advective_momentum_flux_Wu,
    advective_momentum_flux_Wv,
    advective_momentum_flux_Ww,
    advective_tracer_flux_x,
    advective_tracer_flux_y,
    advective_tracer_flux_z

import Oceananigans.Utils: cell_advection_timescale
import Oceananigans.Solvers: PressureSolver
import Oceananigans.Grids: with_halo
import Oceananigans.Coriolis: φᶠᶠᵃ
import Oceananigans.Grids: with_halo, xnode, ynode, znode, nodes

import Oceananigans.Advection:
    _advective_momentum_flux_Uu,
    _advective_momentum_flux_Uv,
    _advective_momentum_flux_Uw,
    _advective_momentum_flux_Vu,
    _advective_momentum_flux_Vv,
    _advective_momentum_flux_Vw,
    _advective_momentum_flux_Wu,
    _advective_momentum_flux_Wv,
    _advective_momentum_flux_Ww,
    _advective_tracer_flux_x,
    _advective_tracer_flux_y,
    _advective_tracer_flux_z

import Oceananigans.TurbulenceClosures:
    _viscous_flux_ux,
    _viscous_flux_uy,
    _viscous_flux_uz,
    _viscous_flux_vx,
    _viscous_flux_vy,
    _viscous_flux_vz,
    _viscous_flux_wx,
    _viscous_flux_wy,
    _viscous_flux_wz,
    _diffusive_flux_x,
    _diffusive_flux_y,
    _diffusive_flux_z,
    κᶠᶜᶜ,
    κᶜᶠᶜ,
    κᶜᶜᶠ,
    νᶜᶜᶜ,
    νᶠᶠᶜ,
    νᶜᶠᶠ,
    νᶠᶜᶠ

export AbstractImmersedBoundary

abstract type AbstractImmersedBoundary end

struct ImmersedBoundaryGrid{FT, TX, TY, TZ, G, I} <: AbstractGrid{FT, TX, TY, TZ}
    grid :: G
    immersed_boundary :: I

    function ImmersedBoundaryGrid{TX, TY, TZ}(grid::G, ib::I) where {TX, TY, TZ, G <: AbstractPrimaryGrid, I}
        FT = eltype(grid)
        return new{FT, TX, TY, TZ, G, I}(grid, ib)
    end
end

<<<<<<< HEAD
# Outer constructor to support warning
function ImmersedBoundaryGrid(grid::AbstractPrimaryGrid, ib)

    @warn "ImmersedBoundaryGrid is unvalidated and may produce incorrect results. " *
          "Don't hesitate to help validate ImmersedBoundaryGrid by reporting any bugs " *
          "or unexpected behavior to https://github.com/CliMA/Oceananigans.jl/issues"

=======
function ImmersedBoundaryGrid(grid, ib)
    @warn "ImmersedBoundaryGrid is unvalidated and may produce incorrect results. " *
              "Don't hesitate to help validate ImmersedBoundaryGrid by reporting any bugs " *
              "or unexpected behavior to https://github.com/CliMA/Oceananigans.jl/issues"
    
>>>>>>> e14dfff2
    TX, TY, TZ = topology(grid)
    return ImmersedBoundaryGrid{TX, TY, TZ}(grid, ib)
end

const IBG = ImmersedBoundaryGrid

@inline Base.getproperty(ibg::IBG, property::Symbol) = get_ibg_property(ibg, Val(property))
@inline get_ibg_property(ibg::IBG, ::Val{property}) where property = getfield(getfield(ibg, :grid), property)
@inline get_ibg_property(ibg::IBG, ::Val{:immersed_boundary}) = getfield(ibg, :immersed_boundary)
@inline get_ibg_property(ibg::IBG, ::Val{:grid}) = getfield(ibg, :grid)

Adapt.adapt_structure(to, ibg::IBG{FT, TX, TY, TZ}) where {FT, TX, TY, TZ} =
    ImmersedBoundaryGrid{TX, TY, TZ}(adapt(to, ibg.grid), adapt(to, ibg.immersed_boundary))

with_halo(halo, ibg::ImmersedBoundaryGrid) = ImmersedBoundaryGrid(with_halo(halo, ibg.grid), ibg.immersed_boundary)

# *Evil grin*
PressureSolver(arch, ibg::ImmersedBoundaryGrid) = PressureSolver(arch, ibg.grid)

@inline cell_advection_timescale(u, v, w, ibg::ImmersedBoundaryGrid) = cell_advection_timescale(u, v, w, ibg.grid)
@inline φᶠᶠᵃ(i, j, k, ibg::ImmersedBoundaryGrid) = φᶠᶠᵃ(i, j, k, ibg.grid)

@inline xnode(LX, LY, LZ, i, j, k, ibg::ImmersedBoundaryGrid) = xnode(LX, LY, LZ, i, j, k, ibg.grid)
@inline ynode(LX, LY, LZ, i, j, k, ibg::ImmersedBoundaryGrid) = ynode(LX, LY, LZ, i, j, k, ibg.grid)
@inline znode(LX, LY, LZ, i, j, k, ibg::ImmersedBoundaryGrid) = znode(LX, LY, LZ, i, j, k, ibg.grid)

nodes(loc, ibg::ImmersedBoundaryGrid) = nodes(loc, ibg.grid)

include("immersed_grid_metrics.jl")
include("grid_fitted_immersed_boundary.jl")
include("mask_immersed_field.jl")

#####
##### Diffusivities (for VerticallyImplicitTimeDiscretization)
#####

for (locate_coeff, loc) in ((:κᶠᶜᶜ, (f, c, c)),
                            (:κᶜᶠᶜ, (c, f, c)),
                            (:κᶜᶜᶠ, (c, c, f)),
                            (:νᶜᶜᶜ, (c, c, c)),
                            (:νᶠᶠᶜ, (f, f, c)),
                            (:νᶠᶜᶠ, (f, c, f)),
                            (:νᶜᶠᶠ, (c, f, f)))

    @eval begin
        @inline $locate_coeff(i, j, k, ibg::IBG{FT}, coeff) where FT =
            ifelse(solid_cell(loc..., i, j, k, ibg), $locate_coeff(i, j, k, ibg.grid, coeff), zero(FT))
    end
end

end # module<|MERGE_RESOLUTION|>--- conflicted
+++ resolved
@@ -91,21 +91,11 @@
     end
 end
 
-<<<<<<< HEAD
-# Outer constructor to support warning
-function ImmersedBoundaryGrid(grid::AbstractPrimaryGrid, ib)
-
-    @warn "ImmersedBoundaryGrid is unvalidated and may produce incorrect results. " *
-          "Don't hesitate to help validate ImmersedBoundaryGrid by reporting any bugs " *
-          "or unexpected behavior to https://github.com/CliMA/Oceananigans.jl/issues"
-
-=======
 function ImmersedBoundaryGrid(grid, ib)
     @warn "ImmersedBoundaryGrid is unvalidated and may produce incorrect results. " *
               "Don't hesitate to help validate ImmersedBoundaryGrid by reporting any bugs " *
               "or unexpected behavior to https://github.com/CliMA/Oceananigans.jl/issues"
     
->>>>>>> e14dfff2
     TX, TY, TZ = topology(grid)
     return ImmersedBoundaryGrid{TX, TY, TZ}(grid, ib)
 end
