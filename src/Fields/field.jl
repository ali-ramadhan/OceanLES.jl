import Base: size, length, iterate, getindex, setindex!, lastindex
using Base: @propagate_inbounds

import Adapt
using OffsetArrays

import Oceananigans.Architectures: architecture
import Oceananigans.Utils: datatuple

using Oceananigans.Architectures
using Oceananigans.Grids
using Oceananigans.Utils

@hascuda using CuArrays

"""
    AbstractField{X, Y, Z, A, G}

Abstract supertype for fields located at `(X, Y, Z)` with data stored in a container
of type `A`. The field is defined on a grid `G`.
"""
abstract type AbstractField{X, Y, Z, A, G} end

"""
    Cell

A type describing the location at the center of a grid cell.
"""
struct Cell end

"""
	Face

A type describing the location at the face of a grid cell.
"""
struct Face end

"""
    Field{X, Y, Z, A, G, B} <: AbstractField{X, Y, Z, A, G}

A field defined at the location (`X`, `Y`, `Z`), each of which can be either `Cell`
or `Face`, and with data stored in a container of type `A` (typically an array).
The field is defined on a grid `G` and has field boundary conditions `B`.
"""
<<<<<<< HEAD
struct Field{X, Y, Z, A, G, B} <: AbstractField{X, Y, Z, A, G}
                   data :: A
                   grid :: G
    boundary_conditions :: B

    function Field{X, Y, Z}(data, grid, bcs) where {X, Y, Z}
        return new{X, Y, Z, typeof(data), typeof(grid), typeof(bcs)}(data, grid, bcs)
=======
struct Field{X, Y, Z, A, G} <: AbstractField{X, Y, Z, A, G}
    data :: A
    grid :: G
    function Field{X, Y, Z}(data, grid) where {X, Y, Z}
        Tx, Ty, Tz = grid.Nx+2grid.Hx, grid.Ny+2grid.Hy, grid.Nz+2grid.Hz
        
        if size(data) != (Tx, Ty, Tz)
            e = "Cannot construct field with size(data)=$(size(data)). " *
                "Must have the same size as the grid with halos ($Tx, $Ty, $Tz)."
            throw(ArgumentError(e))
        end

        return new{X, Y, Z, typeof(data), typeof(grid)}(data, grid)
>>>>>>> 4ed36601
    end
end

"""
    Field(L::Tuple, arch, grid, bcs, [data=zeros(arch, grid)])

Construct a `Field` on some architecture `arch` and a `grid` with some `data`.
The field's location is defined by a tuple `L` of length 3 whose elements are
`Cell` or `Face` and has field boundary conditions `bcs`.
"""
Field(L::Tuple, arch, grid, bcs, data=zeros(arch, grid)) =
    Field{L[1], L[2], L[3]}(data, grid, bcs)

"""
    Field(X, Y, Z, arch, grid, [data=zeros(arch, grid)], bcs)

Construct a `Field` on some architecture `arch` and a `grid` with some `data`.
The field's location is defined by `X`, `Y`, `Z` where each is either `Cell` or `Face`
and has field boundary conditions `bcs`.
"""
Field(X, Y, Z, arch, grid, bcs, data=zeros(arch, grid)) =
    Field((X, Y, Z), arch, grid, bcs, data)

"""
    CellField(arch::AbstractArchitecture, grid, bcs, [data=zeros(arch, grid)])

Return a `Field{Cell, Cell, Cell}` on architecture `arch` and `grid` containing `data`
with field boundary conditions `bcs`.
"""
CellField(arch::AbstractArchitecture, grid, bcs, data=zeros(arch, grid)) =
    Field(Cell, Cell, Cell, arch, grid, bcs, data)

"""
    XFaceField(arch::AbstractArchitecture, grid, bcs, [data=zeros(arch, grid)])

Return a `Field{Face, Cell, Cell}` on architecture `arch` and `grid` containing `data`
with field boundary conditions `bcs`.
"""
XFaceField(arch::AbstractArchitecture, grid, bcs, data=zeros(arch, grid)) =
    Field(Face, Cell, Cell, arch, grid, bcs, data)

"""
    YFaceField(arch::AbstractArchitecture, grid, bcs, [data=zeros(arch, grid)])

Return a `Field{Cell, Face, Cell}` on architecture `arch` and `grid` containing `data`
with field boundary conditions `bcs`.
"""
YFaceField(arch::AbstractArchitecture, grid, bcs, data=zeros(arch, grid)) =
    Field(Cell, Face, Cell, arch, grid, bcs, data)

"""
    ZFaceField(arch::AbstractArchitecture, grid, bcs, [data=zeros(arch, grid)])

Return a `Field{Cell, Cell, Face}` on architecture `arch` and `grid` containing `data`
with field boundary conditions `bcs`.
"""
ZFaceField(arch::AbstractArchitecture, grid, bcs, data=zeros(arch, grid)) =
    Field(Cell, Cell, Face, arch, grid, bcs, data)

 CellField(FT::DataType, arch, grid, bcs) =  CellField(arch, grid, bcs, zeros(FT, arch, grid))
XFaceField(FT::DataType, arch, grid, bcs) = XFaceField(arch, grid, bcs, zeros(FT, arch, grid))
YFaceField(FT::DataType, arch, grid, bcs) = YFaceField(arch, grid, bcs, zeros(FT, arch, grid))
ZFaceField(FT::DataType, arch, grid, bcs) = ZFaceField(arch, grid, bcs, zeros(FT, arch, grid))

location(a) = nothing
location(::AbstractField{X, Y, Z}) where {X, Y, Z} = (X, Y, Z)

architecture(f::Field)       = architecture(f.data)
architecture(o::OffsetArray) = architecture(o.parent)

@inline size(f::AbstractField) = size(f.grid)
@inline length(f::Field) = length(f.data)

@propagate_inbounds getindex(f::Field, inds...) = @inbounds getindex(f.data, inds...)
@propagate_inbounds setindex!(f::Field, v, inds...) = @inbounds setindex!(f.data, v, inds...)

@inline lastindex(f::Field) = lastindex(f.data)
@inline lastindex(f::Field, dim) = lastindex(f.data, dim)

"Returns `f.data` for `f::Field` or `f` for `f::AbstractArray."
@inline data(a) = a
@inline data(f::Field) = f.data

# Endpoint for recursive `datatuple` function:
@inline datatuple(obj::AbstractField) = data(obj)

"Returns `f.data.parent` for `f::Field`."
@inline Base.parent(f::Field) = f.data.parent

"Returns a view over the interior points of the `field.data`."
@inline interior(f::Field) = view(f.data, 1:f.grid.Nx, 1:f.grid.Ny, 1:f.grid.Nz)

"Returns a reference to the interior points of `field.data.parent.`"
@inline interiorparent(f::Field) = @inbounds f.data.parent[1+f.grid.Hx:f.grid.Nx+f.grid.Hx,
                                                           1+f.grid.Hy:f.grid.Ny+f.grid.Hy,
                                                           1+f.grid.Hz:f.grid.Nz+f.grid.Hz]

iterate(f::Field, state=1) = iterate(f.data, state)

@inline xnode(::Type{Cell}, i, grid) = @inbounds grid.xC[i]
@inline xnode(::Type{Face}, i, grid) = @inbounds grid.xF[i]

@inline ynode(::Type{Cell}, j, grid) = @inbounds grid.yC[j]
@inline ynode(::Type{Face}, j, grid) = @inbounds grid.yF[j]

@inline znode(::Type{Cell}, k, grid) = @inbounds grid.zC[k]
@inline znode(::Type{Face}, k, grid) = @inbounds grid.zF[k]

@inline xnode(i, ϕ::Field{X, Y, Z}) where {X, Y, Z} = xnode(X, i, ϕ.grid)
@inline ynode(j, ϕ::Field{X, Y, Z}) where {X, Y, Z} = ynode(Y, j, ϕ.grid)
@inline znode(k, ϕ::Field{X, Y, Z}) where {X, Y, Z} = znode(Z, k, ϕ.grid)

xnodes(ϕ::AbstractField) = reshape(ϕ.grid.xC, ϕ.grid.Nx, 1, 1)
ynodes(ϕ::AbstractField) = reshape(ϕ.grid.yC, 1, ϕ.grid.Ny, 1)
znodes(ϕ::AbstractField) = reshape(ϕ.grid.zC, 1, 1, ϕ.grid.Nz)

xnodes(ϕ::Field{Face})                    = reshape(ϕ.grid.xF[1:end-1], ϕ.grid.Nx, 1, 1)
ynodes(ϕ::Field{X, Face}) where X         = reshape(ϕ.grid.yF[1:end-1], 1, ϕ.grid.Ny, 1)
znodes(ϕ::Field{X, Y, Face}) where {X, Y} = reshape(ϕ.grid.zF[1:end-1], 1, 1, ϕ.grid.Nz)

nodes(ϕ) = (xnodes(ϕ), ynodes(ϕ), znodes(ϕ))

# Niceties
const AbstractCPUField =
    AbstractField{X, Y, Z, A, G} where {X, Y, Z, A<:OffsetArray{T, D, <:Array} where {T, D}, G}

@hascuda const AbstractGPUField =
    AbstractField{X, Y, Z, A, G} where {X, Y, Z, A<:OffsetArray{T, D, <:CuArray} where {T, D}, G}

#####
##### Creating offset arrays for field data by dispatching on architecture.
#####

function OffsetArray(underlying_data, grid)
    # Starting and ending indices for the offset array.
    i1, i2 = 1 - grid.Hx, grid.Nx + grid.Hx
    j1, j2 = 1 - grid.Hy, grid.Ny + grid.Hy
    k1, k2 = 1 - grid.Hz, grid.Nz + grid.Hz

    return OffsetArray(underlying_data, i1:i2, j1:j2, k1:k2)
end

function Base.zeros(FT, ::CPU, grid)
    underlying_data = zeros(FT, grid.Nx + 2grid.Hx, grid.Ny + 2grid.Hy, grid.Nz + 2grid.Hz)
    return OffsetArray(underlying_data, grid)
end

function Base.zeros(FT, ::GPU, grid)
    underlying_data = CuArray{FT}(undef, grid.Nx + 2grid.Hx, grid.Ny + 2grid.Hy, grid.Nz + 2grid.Hz)
    underlying_data .= 0  # Gotta do this otherwise you might end up with a few NaN values!
    return OffsetArray(underlying_data, grid)
end

Base.zeros(FT, ::CPU, grid, Nx, Ny, Nz) = zeros(FT, Nx, Ny, Nz)

function Base.zeros(FT, ::GPU, grid, Nx, Ny, Nz)
    data = CuArray{FT}(undef, Nx, Ny, Nz)
    data .= 0
    return data
end

# Default to type of Grid
Base.zeros(arch, grid::AbstractGrid{FT})             where FT = zeros(FT, arch, grid)
Base.zeros(arch, grid::AbstractGrid{FT}, Nx, Ny, Nz) where FT = zeros(FT, arch, grid, Nx, Ny, Nz)<|MERGE_RESOLUTION|>--- conflicted
+++ resolved
@@ -42,29 +42,21 @@
 or `Face`, and with data stored in a container of type `A` (typically an array).
 The field is defined on a grid `G` and has field boundary conditions `B`.
 """
-<<<<<<< HEAD
 struct Field{X, Y, Z, A, G, B} <: AbstractField{X, Y, Z, A, G}
                    data :: A
                    grid :: G
     boundary_conditions :: B
 
     function Field{X, Y, Z}(data, grid, bcs) where {X, Y, Z}
-        return new{X, Y, Z, typeof(data), typeof(grid), typeof(bcs)}(data, grid, bcs)
-=======
-struct Field{X, Y, Z, A, G} <: AbstractField{X, Y, Z, A, G}
-    data :: A
-    grid :: G
-    function Field{X, Y, Z}(data, grid) where {X, Y, Z}
         Tx, Ty, Tz = grid.Nx+2grid.Hx, grid.Ny+2grid.Hy, grid.Nz+2grid.Hz
-        
+
         if size(data) != (Tx, Ty, Tz)
             e = "Cannot construct field with size(data)=$(size(data)). " *
                 "Must have the same size as the grid with halos ($Tx, $Ty, $Tz)."
             throw(ArgumentError(e))
         end
 
-        return new{X, Y, Z, typeof(data), typeof(grid)}(data, grid)
->>>>>>> 4ed36601
+        return new{X, Y, Z, typeof(data), typeof(grid), typeof(bcs)}(data, grid, bcs)
     end
 end
 
