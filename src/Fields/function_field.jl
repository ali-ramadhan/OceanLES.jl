<<<<<<< HEAD
struct FunctionField{X, Y, Z, C, P, F, G, T} <: AbstractField{X, Y, Z, Nothing, G, T}
=======
"""
    FunctionField{X, Y, Z, C, F, G} <: AbstractField{X, Y, Z, F, G}

An `AbstractField` that returns a function evaluated at location `(X, Y, Z)` (and time, if
`C` is not `Nothing`) when indexed at `i, j, k`.
"""
struct FunctionField{X, Y, Z, C, P, F, G} <: AbstractField{X, Y, Z, Nothing, G}
>>>>>>> bbad175e
          func :: F
          grid :: G
         clock :: C
    parameters :: P

    """
        FunctionField{X, Y, Z}(func, grid; clock=nothing, parameters=nothing) where {X, Y, Z}

    Returns a `FunctionField` on `grid` and at location `X, Y, Z`.

    If `clock` is not specified, then `func` must be a function with signature
    `func(x, y, z)`. If clock is specified, `func` must be a function with signature
    `func(x, y, z, t)`, where `t` is internally determined from `clock.time`.

    A FunctionField will return the result of `func(x, y, z [, t])` at `X, Y, Z` on
    `grid` when indexed at `i, j, k`.
    """
    function FunctionField{X, Y, Z}(func::F, grid::G; clock::C=nothing, parameters::P=nothing) where {X, Y, Z, F, G, C, P}
        T = eltype(grid)
        return new{X, Y, Z, C, P, F, G, T}(func, grid, clock, parameters)
    end

    """
        FunctionField{X, Y, Z}(func::FunctionField, grid; clock) where {X, Y, Z}

    Adds `clock` to an existing `FunctionField` and relocates it to `(X, Y, Z)` on `grid`.
    """
    function FunctionField{X, Y, Z}(f::FunctionField, grid::G; clock::C=nothing) where {X, Y, Z, G, C}
        P = typeof(f.parameters)
        T = eltype(grid)
        F = typeof(f.func)
        return new{X, Y, Z, C, P, F, G, T}(f.func, grid, clock, f.parameters)
    end
end

"""Return `a`, or convert `a` to `FunctionField` if `a::Function`"""
fieldify(L, a, grid) = a
fieldify(L, a::Function, grid) = FunctionField(L, a, grid)

"""
    FunctionField(L::Tuple, func, grid)

Returns a stationary `FunctionField` on `grid` and at location `L = (X, Y, Z)`,
where `func` is callable with signature `func(x, y, z)`.
"""
FunctionField(L::Tuple, func, grid) = FunctionField{L[1], L[2], L[3]}(func, grid)

# Ordinary functions needed for fields
architecture(f::FunctionField) = nothing
Base.parent(f::FunctionField) = f

# Various possibilities
@inline call_func(clock, parameters, func, x, y, z)     = func(x, y, z, clock.time, parameters)
@inline call_func(::Nothing, parameters, func, x, y, z) = func(x, y, z, parameters)
@inline call_func(clock, ::Nothing, func, x, y, z)      = func(x, y, z, clock.time)
@inline call_func(::Nothing, ::Nothing, func, x, y, z)  = func(x, y, z)

@inline Base.getindex(f::FunctionField{X, Y, Z}, i, j, k) where {X, Y, Z} =
    call_func(f.clock, f.parameters, f.func,
              xnode(X, i, f.grid), ynode(Y, j, f.grid), znode(Z, k, f.grid))

@inline (f::FunctionField)(x, y, z) = call_func(f.clock, f.parameters, f.func, x, y, z)

# set! for function fields
set!(u, f::FunctionField) = set!(u, (x, y, z) -> f.func(x, y, z, f.clock.time, f.parameters))
set!(u, f::FunctionField{X, Y, Z, <:Nothing}) where {X, Y, Z} = set!(u, (x, y, z) -> f.func(x, y, z, f.parameters))
set!(u, f::FunctionField{X, Y, Z, C, <:Nothing}) where {X, Y, Z, C} = set!(u, (x, y, z) -> f.func(x, y, z, f.clock.time))
set!(u, f::FunctionField{X, Y, Z, <:Nothing, <:Nothing}) where {X, Y, Z} = set!(u, (x, y, z) -> f.func(x, y, z))

Adapt.adapt_structure(to, f::FunctionField{X, Y, Z}) where {X, Y, Z} =
    FunctionField{X, Y, Z}(Adapt.adapt(to, f.func),
                           f.grid,
                           clock = Adapt.adapt(to, f.clock),
                           parameters = Adapt.adapt(to, f.parameters))

Base.show(io::IO, field::FunctionField) =
    print(io, "FunctionField located at ", show_location(field), '\n',
          "├── func: $(short_show(field.func))", '\n',
          "├── grid: $(short_show(field.grid))\n",
          "├── clock: $(short_show(field.clock))\n",
          "└── parameters: $(field.parameters)")<|MERGE_RESOLUTION|>--- conflicted
+++ resolved
@@ -1,14 +1,5 @@
-<<<<<<< HEAD
+
 struct FunctionField{X, Y, Z, C, P, F, G, T} <: AbstractField{X, Y, Z, Nothing, G, T}
-=======
-"""
-    FunctionField{X, Y, Z, C, F, G} <: AbstractField{X, Y, Z, F, G}
-
-An `AbstractField` that returns a function evaluated at location `(X, Y, Z)` (and time, if
-`C` is not `Nothing`) when indexed at `i, j, k`.
-"""
-struct FunctionField{X, Y, Z, C, P, F, G} <: AbstractField{X, Y, Z, Nothing, G}
->>>>>>> bbad175e
           func :: F
           grid :: G
          clock :: C
