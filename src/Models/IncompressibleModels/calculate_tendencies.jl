import Oceananigans.TimeSteppers: calculate_tendencies!

using Oceananigans: fields
using Oceananigans.Utils: work_layout

"""
    calculate_tendencies!(model::IncompressibleModel)

Calculate the interior and boundary contributions to tendency terms without the
contribution from non-hydrostatic pressure.
"""
function calculate_tendencies!(model::IncompressibleModel)

    # Note:
    #
    # "tendencies" is a NamedTuple of OffsetArrays corresponding to the tendency data for use
    # in GPU computations.
    #
    # "model.timestepper.Gⁿ" is a NamedTuple of Fields, whose data also corresponds to
    # tendency data.

    # Calculate contributions to momentum and tracer tendencies from fluxes and volume terms in the
    # interior of the domain
    calculate_interior_tendency_contributions!(model.timestepper.Gⁿ,
                                               model.architecture,
                                               model.grid,
                                               model.advection,
                                               model.coriolis,
                                               model.buoyancy,
                                               model.stokes_drift,
                                               model.closure,
                                               model.background_fields,
                                               model.velocities,
                                               model.tracers,
                                               model.pressures.pHY′,
                                               model.diffusivities,
                                               model.forcing,
                                               model.clock)

    # Calculate contributions to momentum and tracer tendencies from user-prescribed fluxes across the
    # boundaries of the domain
    calculate_boundary_tendency_contributions!(model.timestepper.Gⁿ,
                                               model.architecture,
                                               model.velocities,
                                               model.tracers,
                                               model.clock,
                                               fields(model))

    return nothing
end

""" Store previous value of the source term and calculate current source term. """
function calculate_interior_tendency_contributions!(tendencies,
                                                    arch,
                                                    grid,
                                                    advection,
                                                    coriolis,
                                                    buoyancy,
                                                    stokes_drift,
                                                    closure,
                                                    background_fields,
                                                    velocities,
                                                    tracers,
                                                    hydrostatic_pressure,
                                                    diffusivities,
                                                    forcings,
                                                    clock)

    workgroup, worksize = work_layout(grid, :xyz)

    calculate_Gu_kernel! = calculate_Gu!(device(arch), workgroup, worksize)
    calculate_Gv_kernel! = calculate_Gv!(device(arch), workgroup, worksize)
    calculate_Gw_kernel! = calculate_Gw!(device(arch), workgroup, worksize)
    calculate_Gc_kernel! = calculate_Gc!(device(arch), workgroup, worksize)

    barrier = Event(device(arch))

<<<<<<< HEAD
    Gu_event = calculate_Gu_kernel!(tendencies.u, grid, advection, coriolis, surface_waves, closure,
                                    buoyancy, background_fields, velocities, tracers, diffusivities,
                                    forcings, hydrostatic_pressure, clock, dependencies=barrier)

    Gv_event = calculate_Gv_kernel!(tendencies.v, grid, advection, coriolis, surface_waves, closure,
                                    buoyancy, background_fields, velocities, tracers, diffusivities,
=======
    Gu_event = calculate_Gu_kernel!(tendencies.u, grid, advection, coriolis, stokes_drift, closure,
                                    background_fields, velocities, tracers, diffusivities,
                                    forcings, hydrostatic_pressure, clock, dependencies=barrier)

    Gv_event = calculate_Gv_kernel!(tendencies.v, grid, advection, coriolis, stokes_drift, closure,
                                    background_fields, velocities, tracers, diffusivities,
>>>>>>> 7a2c5244
                                    forcings, hydrostatic_pressure, clock, dependencies=barrier)

    Gw_event = calculate_Gw_kernel!(tendencies.w, grid, advection, coriolis, stokes_drift, closure,
                                    background_fields, velocities, tracers, diffusivities,
                                    forcings, clock, dependencies=barrier)

    events = [Gu_event, Gv_event, Gw_event]

    for tracer_index in 1:length(tracers)
        @inbounds c_tendency = tendencies[tracer_index+3]
        @inbounds forcing = forcings[tracer_index+3]

        Gc_event = calculate_Gc_kernel!(c_tendency, grid, Val(tracer_index), advection, closure, buoyancy,
                                        background_fields, velocities, tracers, diffusivities,
                                        forcing, clock, dependencies=barrier)

        push!(events, Gc_event)
    end

    wait(device(arch), MultiEvent(Tuple(events)))

    return nothing
end

#####
##### Tendency calculators for u, v, w-velocity
#####

""" Calculate the right-hand-side of the u-velocity equation. """
@kernel function calculate_Gu!(Gu,
                               grid,
                               advection,
                               coriolis,
                               stokes_drift,
                               closure,
                               buoyancy,
                               background_fields,
                               velocities,
                               tracers,
                               diffusivities,
                               forcings,
                               hydrostatic_pressure,
                               clock)

    i, j, k = @index(Global, NTuple)

<<<<<<< HEAD
    @inbounds Gu[i, j, k] = u_velocity_tendency(i, j, k, grid, advection, coriolis, surface_waves,
                                                closure, buoyancy, background_fields, velocities, tracers,
=======
    @inbounds Gu[i, j, k] = u_velocity_tendency(i, j, k, grid, advection, coriolis, stokes_drift,
                                                closure, background_fields, velocities, tracers,
>>>>>>> 7a2c5244
                                                diffusivities, forcings, hydrostatic_pressure, clock)
end

""" Calculate the right-hand-side of the v-velocity equation. """
@kernel function calculate_Gv!(Gv,
                               grid,
                               advection,
                               coriolis,
                               stokes_drift,
                               closure,
                               buoyancy,
                               background_fields,
                               velocities,
                               tracers,
                               diffusivities,
                               forcings,
                               hydrostatic_pressure,
                               clock)

    i, j, k = @index(Global, NTuple)

<<<<<<< HEAD
    @inbounds Gv[i, j, k] = v_velocity_tendency(i, j, k, grid, advection, coriolis, surface_waves,
                                                closure, buoyancy, background_fields, velocities, tracers,
=======
    @inbounds Gv[i, j, k] = v_velocity_tendency(i, j, k, grid, advection, coriolis, stokes_drift,
                                                closure, background_fields, velocities, tracers,
>>>>>>> 7a2c5244
                                                diffusivities, forcings, hydrostatic_pressure, clock)
end

""" Calculate the right-hand-side of the w-velocity equation. """
@kernel function calculate_Gw!(Gw,
                               grid,
                               advection,
                               coriolis,
                               stokes_drift,
                               closure,
                               background_fields,
                               velocities,
                               tracers,
                               diffusivities,
                               forcings,
                               clock)

    i, j, k = @index(Global, NTuple)

    @inbounds Gw[i, j, k] = w_velocity_tendency(i, j, k, grid, advection, coriolis, stokes_drift,
                                                closure, background_fields, velocities, tracers,
                                                diffusivities, forcings, clock)
end

#####
##### Tracer(s)
#####

""" Calculate the right-hand-side of the tracer advection-diffusion equation. """
@kernel function calculate_Gc!(Gc,
                               grid,
                               tracer_index,
                               advection,
                               closure,
                               buoyancy,
                               background_fields,
                               velocities,
                               tracers,
                               diffusivities,
                               forcing,
                               clock)

    i, j, k = @index(Global, NTuple)

    @inbounds Gc[i, j, k] = tracer_tendency(i, j, k, grid, tracer_index, advection, closure,
                                            buoyancy, background_fields, velocities, tracers,
                                            diffusivities, forcing, clock)
end

#####
##### Boundary contributions to tendencies due to user-prescribed fluxes
#####

""" Apply boundary conditions by adding flux divergences to the right-hand-side. """
function calculate_boundary_tendency_contributions!(Gⁿ, arch, velocities, tracers, clock, model_fields)

    barrier = Event(device(arch))

    events = []

    # Velocity fields
    for i in 1:3
        x_bcs_event = apply_x_bcs!(Gⁿ[i], velocities[i], arch, barrier, clock, model_fields)
        y_bcs_event = apply_y_bcs!(Gⁿ[i], velocities[i], arch, barrier, clock, model_fields)
        z_bcs_event = apply_z_bcs!(Gⁿ[i], velocities[i], arch, barrier, clock, model_fields)

        push!(events, x_bcs_event, y_bcs_event, z_bcs_event)
    end

    # Tracer fields
    for i in 4:length(Gⁿ)
        x_bcs_event = apply_x_bcs!(Gⁿ[i], tracers[i-3], arch, barrier, clock, model_fields)
        y_bcs_event = apply_y_bcs!(Gⁿ[i], tracers[i-3], arch, barrier, clock, model_fields)
        z_bcs_event = apply_z_bcs!(Gⁿ[i], tracers[i-3], arch, barrier, clock, model_fields)

        push!(events, x_bcs_event, y_bcs_event, z_bcs_event)
    end

    events = filter(e -> typeof(e) <: Event, events)

    wait(device(arch), MultiEvent(Tuple(events)))

    return nothing
end<|MERGE_RESOLUTION|>--- conflicted
+++ resolved
@@ -75,21 +75,12 @@
 
     barrier = Event(device(arch))
 
-<<<<<<< HEAD
-    Gu_event = calculate_Gu_kernel!(tendencies.u, grid, advection, coriolis, surface_waves, closure,
+    Gu_event = calculate_Gu_kernel!(tendencies.u, grid, advection, coriolis, stokes_drift, closure,
                                     buoyancy, background_fields, velocities, tracers, diffusivities,
                                     forcings, hydrostatic_pressure, clock, dependencies=barrier)
 
-    Gv_event = calculate_Gv_kernel!(tendencies.v, grid, advection, coriolis, surface_waves, closure,
+    Gv_event = calculate_Gv_kernel!(tendencies.v, grid, advection, coriolis, stokes_drift, closure,
                                     buoyancy, background_fields, velocities, tracers, diffusivities,
-=======
-    Gu_event = calculate_Gu_kernel!(tendencies.u, grid, advection, coriolis, stokes_drift, closure,
-                                    background_fields, velocities, tracers, diffusivities,
-                                    forcings, hydrostatic_pressure, clock, dependencies=barrier)
-
-    Gv_event = calculate_Gv_kernel!(tendencies.v, grid, advection, coriolis, stokes_drift, closure,
-                                    background_fields, velocities, tracers, diffusivities,
->>>>>>> 7a2c5244
                                     forcings, hydrostatic_pressure, clock, dependencies=barrier)
 
     Gw_event = calculate_Gw_kernel!(tendencies.w, grid, advection, coriolis, stokes_drift, closure,
@@ -136,13 +127,8 @@
 
     i, j, k = @index(Global, NTuple)
 
-<<<<<<< HEAD
-    @inbounds Gu[i, j, k] = u_velocity_tendency(i, j, k, grid, advection, coriolis, surface_waves,
+    @inbounds Gu[i, j, k] = u_velocity_tendency(i, j, k, grid, advection, coriolis, stokes_drift,
                                                 closure, buoyancy, background_fields, velocities, tracers,
-=======
-    @inbounds Gu[i, j, k] = u_velocity_tendency(i, j, k, grid, advection, coriolis, stokes_drift,
-                                                closure, background_fields, velocities, tracers,
->>>>>>> 7a2c5244
                                                 diffusivities, forcings, hydrostatic_pressure, clock)
 end
 
@@ -164,13 +150,8 @@
 
     i, j, k = @index(Global, NTuple)
 
-<<<<<<< HEAD
-    @inbounds Gv[i, j, k] = v_velocity_tendency(i, j, k, grid, advection, coriolis, surface_waves,
+    @inbounds Gv[i, j, k] = v_velocity_tendency(i, j, k, grid, advection, coriolis, stokes_drift,
                                                 closure, buoyancy, background_fields, velocities, tracers,
-=======
-    @inbounds Gv[i, j, k] = v_velocity_tendency(i, j, k, grid, advection, coriolis, stokes_drift,
-                                                closure, background_fields, velocities, tracers,
->>>>>>> 7a2c5244
                                                 diffusivities, forcings, hydrostatic_pressure, clock)
 end
 
